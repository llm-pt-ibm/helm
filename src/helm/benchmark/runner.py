import dacite
import json
import math
import os
import traceback
import typing
import copy
import dataclasses
import numpy as np

from collections import Counter
from typing import Any, Dict, List, Optional
from tqdm import tqdm

from helm.benchmark.adaptation.request_state import RequestState
from helm.common.general import ensure_directory_exists, write, asdict_without_nones
from helm.common.hierarchical_logger import hlog, htrack_block, hwarn
from helm.common.cache import cache_stats
from helm.benchmark.scenarios.scenario import (
    EVAL_SPLITS,
    TRAIN_SPLIT,
    Scenario,
    create_scenario,
    Instance,
    get_scenario_cache_path,
    with_instance_ids,
)
from helm.benchmark.adaptation.adapters.adapter import Adapter
from helm.benchmark.adaptation.adapters.adapter_factory import AdapterFactory
from helm.benchmark.adaptation.scenario_state import ScenarioState
from helm.benchmark.run_spec import RunSpec
from helm.benchmark.data_preprocessor import DataPreprocessor
from helm.benchmark.executor import ExecutionSpec, Executor
from helm.benchmark.annotation_executor import AnnotationExecutionSpec, AnnotationExecutor
from helm.benchmark.metrics.dry_run_metrics import DryRunMetric
from helm.benchmark.metrics.metric_name import MetricName
from helm.benchmark.metrics.metric_service import MetricService
from helm.benchmark.metrics.metric import MetricInterface, MetricResult, PerInstanceStats, create_metric, Stat
from helm.benchmark.window_services.tokenizer_service import TokenizerService
from helm.common.object_spec import ObjectSpec
<<<<<<< HEAD
from helm.contamination.contamination_evaluator_factory import get_contamination_evaluator
=======
from helm.contamination.contamination_evaluator import ContaminationEvaluator
>>>>>>> a2c5a4f0

LATEST_SYMLINK: str = "latest"
_BENCHMARK_OUTPUT_PATH: str = "benchmark_output"
_CACHED_MODELS_FOLDER: str = "models"


def get_benchmark_output_path() -> str:
    """Get the benchmark output path.

    Many run spec functions need to know the benchmark output path,
    but there is no way to pass it via  the run spec function,
    so instead the run spec function should read this global variable."""
    return _BENCHMARK_OUTPUT_PATH


def get_cached_models_path() -> str:
    """Get the cached models pat within the benchmark output path."""
    path: str = os.path.join(get_benchmark_output_path(), _CACHED_MODELS_FOLDER)
    ensure_directory_exists(path)
    return path


def set_benchmark_output_path(benchmark_output_path: str) -> None:
    """Set the benchmark output path."""
    global _BENCHMARK_OUTPUT_PATH
    _BENCHMARK_OUTPUT_PATH = benchmark_output_path


class RunnerError(Exception):
    """Error that happens in the Runner."""

    pass


def remove_stats_nans(stats: List[Stat]) -> List[Stat]:
    """Return a new list of stats with stats with NaNs removed.

    Python's stdlib json.dumps() will produce invalid JSON when serializing a NaN. See:

    - https://github.com/stanford-crfm/helm/issues/1765
    - https://bugs.python.org/issue40633
    - https://docs.python.org/3/library/json.html#infinite-and-nan-number-values"""
    result: List[Stat] = []
    for stat in stats:
        if math.isnan(stat.sum):
            hwarn(f"Removing stat {stat.name.name} because its value is NaN")
            continue
        result.append(stat)
    return result


def remove_per_instance_stats_nans(per_instance_stats_list: List[PerInstanceStats]) -> List[PerInstanceStats]:
    """Return a new list of PerInstanceStats with stats with NaNs removed.

    Python's stdlib json.dumps() will produce invalid JSON when serializing a NaN. See:

    - https://github.com/stanford-crfm/helm/issues/1765
    - https://bugs.python.org/issue40633
    - https://docs.python.org/3/library/json.html#infinite-and-nan-number-values"""
    result: List[PerInstanceStats] = []
    for per_instance_stats in per_instance_stats_list:
        result.append(dataclasses.replace(per_instance_stats, stats=remove_stats_nans(per_instance_stats.stats)))
    return result


def downsample_eval_instances(
    instances: List[Instance], max_eval_instances: int, eval_splits: List[str]
) -> List[Instance]:
    """
    Get the instances necessary for this run:
    Train instances (split=train): keep all (if any) for in-context learning
    Eval instances (split=valid or test): keep at most `max_eval_instances` specified in `AdapterSpec` by sampling
    Return the resulting train and eval instances.
    """
    all_train_instances: List[Instance] = [instance for instance in instances if instance.split == TRAIN_SPLIT]

    all_eval_instances: List[Instance] = [instance for instance in instances if instance.split in eval_splits]
    if len(all_eval_instances) > max_eval_instances:
        # The random sampling includes instances monotonically.
        np.random.seed(0)
        selected_eval_instances = list(
            np.random.choice(
                all_eval_instances,  # type: ignore
                max_eval_instances,
                replace=False,
            )
        )
    else:
        selected_eval_instances = all_eval_instances

    hlog(
        f"{len(instances)} instances, "
        f"{len(all_train_instances)} train instances, "
        f"{len(selected_eval_instances)}/{len(all_eval_instances)} eval instances"
    )

    return all_train_instances + selected_eval_instances


class Runner:
    """
    The main entry point for running the entire benchmark.  Mostly just
    dispatches to other classes.
    """

    def __init__(
        self,
        execution_spec: ExecutionSpec,
        output_path: str,
        suite: str,
        skip_instances: bool,
        cache_instances: bool,
        cache_instances_only: bool,
        skip_completed_runs: bool,
        exit_on_error: bool,
        evaluate_contamination: Optional[ObjectSpec] = None,
    ):
        self.evaluate_contamination = evaluate_contamination
        self.executor = Executor(execution_spec)
        self.annotator_executor = AnnotationExecutor(
            AnnotationExecutionSpec(
                local_path=execution_spec.local_path if execution_spec.local_path is not None else "",
                parallelism=execution_spec.parallelism,
                dry_run=execution_spec.dry_run,
                sqlite_cache_backend_config=execution_spec.sqlite_cache_backend_config,
                mongo_cache_backend_config=execution_spec.mongo_cache_backend_config,
            )
        )
        self.dry_run: bool = execution_spec.dry_run
        self.tokenizer_service = TokenizerService(self.executor.context)
        self.metric_service = MetricService(self.executor.context)
        self.skip_instances: bool = skip_instances
        self.cache_instances: bool = cache_instances
        self.cache_instances_only: bool = cache_instances_only
        self.skip_completed_runs: bool = skip_completed_runs
        self.exit_on_error: bool = exit_on_error

        ensure_directory_exists(output_path)
        self.output_path = output_path

        # Decide where to save input instances
        self.instances_path: str = os.path.join(output_path, "scenario_instances")
        ensure_directory_exists(self.instances_path)

        # Output the results under a folder with the name of the suite
        self.runs_path: str = os.path.join(output_path, "runs", suite)

        # The path where to cache files needs to compute metrics, e.g., human evaluation results
        self.eval_cache_path: str = os.path.join(self.runs_path, "eval_cache")
        ensure_directory_exists(self.eval_cache_path)

    def _get_run_path(self, run_spec: RunSpec) -> str:
        return os.path.join(self.runs_path, run_spec.name)

    def _is_run_completed(self, run_path: str):
        """Return whether the run was previously completed.

        A run is completed if all of the expected output files exist."""
        if not os.path.isdir(run_path):
            return False
        output_paths = [
            os.path.join(run_path, "run_spec.json"),
            os.path.join(run_path, "scenario.json"),
            os.path.join(run_path, "scenario_state.json"),
            os.path.join(run_path, "stats.json"),
            os.path.join(run_path, "per_instance_stats.json"),
        ]
        for output_path in output_paths:
            if not os.path.exists(output_path):
                return False
        return True

    def run_all(self, run_specs: List[RunSpec]):
        failed_run_specs: List[RunSpec] = []

        for run_spec in tqdm(run_specs, disable=None):
            try:
                with htrack_block(f"Running {run_spec.name}"):
                    self.run_one(run_spec)
            except Exception as e:
                if self.exit_on_error:
                    raise e
                else:
                    hlog(f"Error when running {run_spec.name}:\n{traceback.format_exc()}")
                    failed_run_specs.append(run_spec)
        if not self.exit_on_error and failed_run_specs:
            failed_runs_str = ", ".join([f'"{run_spec.name}"' for run_spec in failed_run_specs])
            raise RunnerError(f"Failed runs: [{failed_runs_str}]")

    def run_one(self, run_spec: RunSpec):
        run_path: str = self._get_run_path(run_spec)
        if self.skip_completed_runs and self._is_run_completed(run_path):
            hlog(f"Skipping run {run_spec.name} because run is completed and all output files exist.")
            return
        ensure_directory_exists(run_path)

        # Load the scenario
        scenario: Scenario = create_scenario(run_spec.scenario_spec)

        # This 'output_path' will be used when the model's input instances are saved.
        args_str = ",".join([f"{k}={v}" for k, v in sorted(run_spec.scenario_spec.args.items())])
        scenario_name_with_args = f"{scenario.name}:{args_str}" if args_str else f"{scenario.name}"
        input_instances_output_path = os.path.join(self.instances_path, scenario_name_with_args)
        input_instances_file_path = os.path.join(input_instances_output_path, "input_instances.json")

        instances: List[Instance]
        if self.skip_instances:
            instances = []
        else:
            if self.cache_instances and os.path.exists(input_instances_file_path):
                with open(input_instances_file_path) as f:
                    json_instances: List[Dict[str, Any]] = json.load(f)
                instances = [dacite.from_dict(Instance, instance) for instance in json_instances]
            else:
                # Create the instances of the scenario
                scenario_output_path = get_scenario_cache_path(self.output_path, scenario.name)
                with htrack_block("scenario.get_instances"):
                    instances = scenario.get_instances(scenario_output_path)
        if self.cache_instances and not os.path.exists(input_instances_file_path):
            # Save instances to file
            ensure_directory_exists(input_instances_output_path)
            write(
                os.path.join(input_instances_file_path),
                json.dumps([asdict_without_nones(instance) for instance in instances], indent=2),
            )
        if self.cache_instances_only:
            return  # Exit after saving the instances.

        # Give each instance a unique ID
        if any([instance.id is None for instance in instances]):
            instances = with_instance_ids(instances)

        # Get the instances necessary for this run.
        max_eval_instances = run_spec.adapter_spec.max_eval_instances
        eval_splits = run_spec.adapter_spec.eval_splits or EVAL_SPLITS
        if max_eval_instances is not None:
            instances = downsample_eval_instances(instances, max_eval_instances, eval_splits)

        # Data preprocessing
        instances = DataPreprocessor(run_spec.data_augmenter_spec).preprocess(
            instances, self.executor.execution_spec.parallelism
        )

        # Adapt (convert to requests)
        adapter: Adapter = AdapterFactory.get_adapter(run_spec.adapter_spec, self.tokenizer_service)
        request_states: List[RequestState] = adapter.adapt(instances, self.executor.execution_spec.parallelism)
        scenario_state: ScenarioState = ScenarioState(
            adapter_spec=run_spec.adapter_spec,
            request_states=request_states,
            annotator_specs=run_spec.annotators,
        )

        # Execute (fill up results)
        scenario_state = self.executor.execute(scenario_state)

        # Annotate (post-process the results)
        scenario_state = self.annotator_executor.execute(scenario_state)

        # Contamination assessment stage
<<<<<<< HEAD
        result_contamination: List[Stat] = []
        if self.evaluate_contamination:
            scenario_state_copy = copy.deepcopy(scenario_state)
            args = getattr(self.evaluate_contamination, "args", {})
            method_name = self.evaluate_contamination.class_name
            language = args.get("language") or "en"
            # Deepcopy scenario_state to avoid unintended modifications by the contamination evaluator
=======
        result_contamination: List[Stat] = []  # Ensure it's always a list
        if self.evaluate_contamination:
            scenario_state_copy = copy.deepcopy(scenario_state)
            args = getattr(self.evaluate_contamination, "args", {})
            language = args.get("language") or "en"
            # Deepcopy scenario_state to avoid unintended modifications by the contamination evaluator
            contamination_evaluator = ContaminationEvaluator()

            # Pass the TokenizerService to the contamination evaluator
            result_contamination = contamination_evaluator.evaluate(
                executor=self.executor,
                method=self.evaluate_contamination.class_name,
                benchmark_path=input_instances_output_path,
                scenario_state=scenario_state_copy,
                language=language,
                tokenizer_service=self.tokenizer_service,
            )
        else:
            hlog("WARNING: Contamination evaluation requested but parameters are incomplete. Skipping.")
>>>>>>> a2c5a4f0

            # Getting the evaluator instance using the factory
            evaluator_instance = get_contamination_evaluator(method_name)

            if evaluator_instance:
                try:
                    hlog(f"INFO: Attempting contamination assessment using strategy: '{method_name}'")
                    # Call the evaluate method on the instance
                    result_contamination = evaluator_instance.evaluate(
                        executor=self.executor,
                        benchmark_path=input_instances_output_path,
                        scenario_state=scenario_state_copy,
                        language=language,
                        tokenizer_service=self.tokenizer_service,
                    )
                    hlog(f"INFO: Contamination assessment with '{method_name}' completed.")
                except Exception as e:
                    hlog(
                        f"CRITICAL: An error occurred while executing strategy '{method_name}': {e}\n{traceback.format_exc()}"
                    )
                    result_contamination = []  # Ensures an empty list in case of error
            else:
                # SUGGESTION: More specific log message. The factory should have already logged the root cause.
                hlog(f"WARNING: Contamination strategy '{method_name}' not found. Skipping assessment.")
                result_contamination = []
        # Apply the metrics
        # When performing a dry run, only estimate the number of tokens instead
        # of calculating the metrics.
        metrics: List[MetricInterface] = (
            [DryRunMetric()] if self.dry_run else [create_metric(metric_spec) for metric_spec in run_spec.metric_specs]
        )
        stats: List[Stat] = []
        per_instance_stats: List[PerInstanceStats] = []
        with htrack_block(f"{len(metrics)} metrics"):
            for metric in metrics:
                with htrack_block(metric):
                    metric_result: MetricResult = metric.evaluate(
                        scenario_state,
                        self.metric_service,
                        self.eval_cache_path,
                        self.executor.execution_spec.parallelism,
                    )
                    stats.extend(metric_result.aggregated_stats)
                    per_instance_stats.extend(metric_result.per_instance_stats)

        stats = stats + result_contamination
        # Check that there aren't duplicate `Stat`s
        # Note: doesn't catch near misses.
        metric_counts: typing.Counter[MetricName] = Counter([stat.name for stat in stats])
        for metric_name, count in metric_counts.items():
            if count > 1:
                hwarn(f"duplicate metric name {metric_name}")

        # Print out the number of stats
        hlog(f"Generated {len(stats)} stats.")

        if self.skip_instances:
            hlog("skip_instances was True. Skipping writing results out.")
            return

        # Output benchmarking information and results to files
        write(os.path.join(run_path, "run_spec.json"), json.dumps(asdict_without_nones(run_spec), indent=2))

        # Write out scenario
        write(os.path.join(run_path, "scenario.json"), json.dumps(asdict_without_nones(scenario), indent=2))

        # Write scenario state
        write(os.path.join(run_path, "scenario_state.json"), json.dumps(asdict_without_nones(scenario_state), indent=2))

        write(
            os.path.join(run_path, "stats.json"),
            json.dumps([asdict_without_nones(stat) for stat in remove_stats_nans(stats)], indent=2),
        )
        write(
            os.path.join(run_path, "per_instance_stats.json"),
            json.dumps(list(map(asdict_without_nones, remove_per_instance_stats_nans(per_instance_stats))), indent=2),
        )

        cache_stats.print_status()<|MERGE_RESOLUTION|>--- conflicted
+++ resolved
@@ -38,11 +38,7 @@
 from helm.benchmark.metrics.metric import MetricInterface, MetricResult, PerInstanceStats, create_metric, Stat
 from helm.benchmark.window_services.tokenizer_service import TokenizerService
 from helm.common.object_spec import ObjectSpec
-<<<<<<< HEAD
 from helm.contamination.contamination_evaluator_factory import get_contamination_evaluator
-=======
-from helm.contamination.contamination_evaluator import ContaminationEvaluator
->>>>>>> a2c5a4f0
 
 LATEST_SYMLINK: str = "latest"
 _BENCHMARK_OUTPUT_PATH: str = "benchmark_output"
@@ -302,7 +298,6 @@
         scenario_state = self.annotator_executor.execute(scenario_state)
 
         # Contamination assessment stage
-<<<<<<< HEAD
         result_contamination: List[Stat] = []
         if self.evaluate_contamination:
             scenario_state_copy = copy.deepcopy(scenario_state)
@@ -310,27 +305,6 @@
             method_name = self.evaluate_contamination.class_name
             language = args.get("language") or "en"
             # Deepcopy scenario_state to avoid unintended modifications by the contamination evaluator
-=======
-        result_contamination: List[Stat] = []  # Ensure it's always a list
-        if self.evaluate_contamination:
-            scenario_state_copy = copy.deepcopy(scenario_state)
-            args = getattr(self.evaluate_contamination, "args", {})
-            language = args.get("language") or "en"
-            # Deepcopy scenario_state to avoid unintended modifications by the contamination evaluator
-            contamination_evaluator = ContaminationEvaluator()
-
-            # Pass the TokenizerService to the contamination evaluator
-            result_contamination = contamination_evaluator.evaluate(
-                executor=self.executor,
-                method=self.evaluate_contamination.class_name,
-                benchmark_path=input_instances_output_path,
-                scenario_state=scenario_state_copy,
-                language=language,
-                tokenizer_service=self.tokenizer_service,
-            )
-        else:
-            hlog("WARNING: Contamination evaluation requested but parameters are incomplete. Skipping.")
->>>>>>> a2c5a4f0
 
             # Getting the evaluator instance using the factory
             evaluator_instance = get_contamination_evaluator(method_name)
@@ -356,6 +330,7 @@
                 # SUGGESTION: More specific log message. The factory should have already logged the root cause.
                 hlog(f"WARNING: Contamination strategy '{method_name}' not found. Skipping assessment.")
                 result_contamination = []
+
         # Apply the metrics
         # When performing a dry run, only estimate the number of tokens instead
         # of calculating the metrics.
