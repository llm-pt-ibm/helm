--- conflicted
+++ resolved
@@ -4170,7 +4170,6 @@
     release_date: 2025-01-20
     tags: [TEXT_MODEL_TAG, LIMITED_FUNCTIONALITY_TEXT_MODEL_TAG, INSTRUCTION_FOLLOWING_MODEL_TAG]
 
-<<<<<<< HEAD
   - name: deepseek-ai/deepseek-coder-6.7b-instruct
     display_name: DeepSeek-Coder-6.7b-Instruct
     description: DeepSeek-Coder-6.7b-Instruct is a model that is fine-tuned from the LLaMA 6.7B model for the DeepSeek-Coder task.
@@ -4198,83 +4197,4 @@
     access: open
     num_parameters: 8050000000
     release_date: 2024-07-18
-    tags: [TEXT_MODEL_TAG]
-=======
-# WatsonX - IBM
-  - name: ibm/granite-13b-instruct-v2
-    display_name: Granite 13b instruct v2
-    description: Granite Base (13B) Instruct V2.0 is a large decoder-only transformer model.The following features were used in the design of the model Decoder-only model
-    creator_organization_name: IBM
-    access: limited
-    num_parameters: 13000000000
-    release: 2023-11-30
-    tags: [ TEXT_MODEL_TAG, INSTRUCTION_FOLLOWING_MODEL_TAG ]
-
-  - name: ibm/granite-20b-code-instruct-8k
-    display_name: Granite 20b code instruct (8K)
-    description: Granite-20B-Code-Base-8K is a decoder-only code model designed for code generative tasks (e.g., code generation, code explanation, code fixing, etc.). It is trained from scratch with a two-phase training strategy. In phase 1, our model is trained on 3 trillion tokens sourced from 116 programming languages, ensuring a comprehensive understanding of programming languages and syntax. In phase 2, our model is trained on 500 billion tokens with a carefully designed mixture of high-quality data from code and natural language domains to improve the models’ ability to reason and follow instructions.
-    creator_organization_name: IBM
-    access: limited
-    num_parameters: 20000000000
-    release: 2024-18-4
-    tags: [ TEXT_MODEL_TAG, INSTRUCTION_FOLLOWING_MODEL_TAG ]
-
-  - name: ibm/granite-34b-code-instruct
-    display_name: Granite 34b code instruct
-    description: Granite Base (34B) Code Instruct is a 34B parameter model fine tuned from Granite-34B-Code-Base on a combination of permissively licensed instruction data to enhance instruction following capabilities including logical reasoning and problem-solving skills.
-    creator_organization_name: IBM
-    access: open
-    num_parameters: 34000000000
-    release: 2024-6-5
-    tags: [ TEXT_MODEL_TAG, INSTRUCTION_FOLLOWING_MODEL_TAG ]
-
-
-  - name: ibm/granite-3b-code-instruct
-    display_name: Granite 3b code instruct
-    description: Granite-3B-Code-Instruct-128K is a 3B parameter long-context instruct model fine tuned from Granite-3B-Code-Base-128K on a combination of permissively licensed data used in training the original Granite code instruct models, in addition to synthetically generated code instruction datasets tailored for solving long context problems. By exposing the model to both short and long context data, we aim to enhance its long-context capability without sacrificing code generation performance at short input context.
-    creator_organization_name: IBM
-    access: open
-    num_parameters: 3000000000
-    release: 2024-6-18
-    tags: [ TEXT_MODEL_TAG, INSTRUCTION_FOLLOWING_MODEL_TAG ]
-
-  - name: ibm/granite-8b-code-instruct
-    display_name: Granite 8b code instruct
-    description: Granite-8B-Code-Instruct-128K is a 8B parameter long-context instruct model fine tuned from Granite-8B-Code-Base-128K on a combination of permissively licensed data used in training the original Granite code instruct models, in addition to synthetically generated code instruction datasets tailored for solving long context problems. By exposing the model to both short and long context data, we aim to enhance its long-context capability without sacrificing code generation performance at short input context.
-    creator_organization_name: IBM
-    access: open
-    num_parameters: 8000000000
-    release: 2024-6-18
-    tags: [ TEXT_MODEL_TAG, INSTRUCTION_FOLLOWING_MODEL_TAG ]
-
-
-
-
-
-
-  - name: ibm/granite-3.1-8b-instruct
-    display_name: Granite 3.1 - 8B - Instruct
-    description: Granite-3.1-8B-Instruct is a 8B parameter long-context instruct model finetuned from Granite-3.1-8B-Base using a combination of open source instruction datasets with permissive license and internally collected synthetic datasets tailored for solving long context problems.
-    creator_organization_name: IBM
-    access: open
-    num_parameters: 8170000000
-    release_date: 2024-12-18
-    tags: [ TEXT_MODEL_TAG, INSTRUCTION_FOLLOWING_MODEL_TAG ]
-
-  - name: ibm/granite-3.1-2b-instruct
-    display_name: Granite 3.1 - 2B - Instruct
-    description: Granite-3.1-2B-Instruct is a 2B parameter long-context instruct model finetuned from Granite-3.1-2B-Base using a combination of open source instruction datasets with permissive license and internally collected synthetic datasets tailored for solving long context problems.
-    creator_organization_name: IBM
-    access: open
-    num_parameters: 2530000000
-    release_date: 2024-12-18
-    tags: [ TEXT_MODEL_TAG, INSTRUCTION_FOLLOWING_MODEL_TAG ]
-
-  - name: mistralai/mixtral-8x7b-instruct-v0:1
-    display_name: Mixtral 8x7B Instruct on IBM WatsonX
-    description: A 7B sparse Mixture-of-Experts model with stronger capabilities than Mistral 7B. Uses 12B active parameters out of 45B total. Supports multiple languages, code and 32k context window.
-    creator_organization_name: Mistral
-    access: limited
-    release_date: 2023-12-11
-    tags: [TEXT_MODEL_TAG, LIMITED_FUNCTIONALITY_TEXT_MODEL_TAG, ABLATION_MODEL_TAG, INSTRUCTION_FOLLOWING_MODEL_TAG]
->>>>>>> 7e5f1fff
+    tags: [TEXT_MODEL_TAG]