--- conflicted
+++ resolved
@@ -4128,7 +4128,6 @@
       args:
         pretrained_model_name_or_path: vinai/PhoGPT-4B-Chat
 
-<<<<<<< HEAD
   # Stanford Health Care
   # Placed later in the file to make them non-default
   - name: stanfordhealthcare/claude-3-5-sonnet-20241022
@@ -4312,7 +4311,8 @@
     client_spec:
       class_name: "helm.clients.stanfordhealthcare_shc_openai_client.StanfordHealthCareSHCOpenAIClient"
       deployment: gpt-4-turbo-2024-04-09
-=======
+
+
   - name: huggingface/Gemma-3-Gaia-PT-BR-4b-it
     model_name: CEIA-UFG/Gemma-3-Gaia-PT-BR-4b-it
     tokenizer_name: CEIA-UFG/Gemma-3-Gaia-PT-BR-4b-it
@@ -4320,5 +4320,4 @@
     client_spec:
       class_name: "helm.clients.huggingface_client.HuggingFaceClient"
       args:
-        pretrained_model_name_or_path: CEIA-UFG/Gemma-3-Gaia-PT-BR-4b-it
->>>>>>> 7d910cfb
+        pretrained_model_name_or_path: CEIA-UFG/Gemma-3-Gaia-PT-BR-4b-it