# This file defines all the model deployments that are supported by the Helm API.
# Some models have several deployments, each with different parameters.

# If you want to add a new deployment, you can technically do it here but we recommend
# you to do it in prod_env/model_deployments.yaml instead.

# Follow the template of this file to add a new deployment. You can copy paste this to get started:
#    # This file defines all the model deployments that you do not want to be public.
#    model_deployments: [] # Leave empty to disable private model deployments

model_deployments:
  - name: simple/model1
    model_name: simple/model1
    tokenizer_name: simple/tokenizer1
    max_sequence_length: 2048
    client_spec:
      class_name: "helm.clients.simple_client.SimpleClient"

  # Stanford Health Care
  # Placed earlier in the file to make them non-default
  - name: stanfordhealthcare/claude-3-5-sonnet-20241022
    model_name: anthropic/claude-3-5-sonnet-20241022
    tokenizer_name: anthropic/claude
    max_sequence_length: 200000
    client_spec:
      class_name: "helm.clients.stanfordhealthcare_claude_client.StanfordHealthCareClaudeClient"
      args:
        model: anthropic.claude-3-5-sonnet-20241022-v2:0
        deployment: Claude35Sonnetv2/awssig4fa
  
  - name: stanfordhealthcare/claude-3-7-sonnet-20250219
    model_name: anthropic/claude-3-7-sonnet-20250219
    tokenizer_name: anthropic/claude
    max_sequence_length: 200000
    client_spec:
      class_name: "helm.clients.stanfordhealthcare_claude_client.StanfordHealthCareClaudeClient"
      args:
        model: arn:aws:bedrock:us-west-2:679683451337:inference-profile/us.anthropic.claude-3-7-sonnet-20250219-v1:0
        deployment: awssig4claude37/aswsig4claude37

  - name: stanfordhealthcare/gemini-1.5-pro-001
    model_name: google/gemini-1.5-pro-001
    tokenizer_name: google/gemma-2b
    max_sequence_length: 1000000
    client_spec:
      class_name: "helm.clients.stanfordhealthcare_google_client.StanfordHealthCareGoogleClient"
      args:
        deployment: gcpgemini/apim-gcp-oauth-fa

  - name: stanfordhealthcare/gemini-2.0-flash-001
    model_name: google/gemini-2.0-flash-001
    tokenizer_name: google/gemma-2b
    max_sequence_length: 1000000
    client_spec:
      class_name: "helm.clients.stanfordhealthcare_google_client.StanfordHealthCareGoogleClient"
      args:
        deployment: gcp-gem20flash-fa/apim-gcp-gem20flash-fa

  - name: stanfordhealthcare/gpt-4o-mini-2024-07-18
    model_name: openai/gpt-4o-mini-2024-07-18
    tokenizer_name: openai/o200k_base
    max_sequence_length: 128000
    client_spec:
      class_name: "helm.clients.stanfordhealthcare_azure_openai_client.StanfordHealthCareAzureOpenAIClient"
      args:
        openai_model_name: gpt-4o-mini
        api_version: 2023-05-15

  - name: stanfordhealthcare/gpt-4o-2024-05-13
    model_name: openai/gpt-4o-2024-05-13
    tokenizer_name: openai/o200k_base
    max_sequence_length: 128000
    client_spec:
      class_name: "helm.clients.stanfordhealthcare_azure_openai_client.StanfordHealthCareAzureOpenAIClient"
      args:
        openai_model_name: gpt-4o
        api_version: 2023-05-15
  
  - name: stanfordhealthcare/gpt-4-0613
    model_name: openai/gpt-4-0613
    tokenizer_name: openai/o200k_base
    max_sequence_length: 8192
    client_spec:
      class_name: "helm.clients.stanfordhealthcare_azure_openai_client.StanfordHealthCareAzureOpenAIClient"
      args:
        openai_model_name: gpt-4
        api_version: 2023-05-15

  - name: stanfordhealthcare/gpt-4-turbo-2024-04-09
    model_name: openai/gpt-4-turbo-2024-04-09
    tokenizer_name: openai/cl100k_base
    max_sequence_length: 128000
    client_spec:
      class_name: "helm.clients.stanfordhealthcare_azure_openai_client.StanfordHealthCareAzureOpenAIClient"
      args:
        openai_model_name: gpt-4-turbo
        api_version: 2023-05-15

  - name: stanfordhealthcare/gpt-4.1-2025-04-14
    model_name: openai/gpt-4.1-2025-04-14
    tokenizer_name: openai/o200k_base
    max_sequence_length: 1047576
    client_spec:
      class_name: "helm.clients.stanfordhealthcare_azure_openai_client.StanfordHealthCareAzureOpenAIClient"
      args:
        openai_model_name: gpt-4.1
        api_version: 2025-01-01-preview
        base_url: "{endpoint}/openai-eastus2"

  - name: stanfordhealthcare/o3-mini-2025-01-31
    model_name: openai/o3-mini-2025-01-31
    tokenizer_name: openai/cl100k_base
    max_sequence_length: 200000
    client_spec:
      class_name: "helm.clients.stanfordhealthcare_azure_openai_client.StanfordHealthCareAzureOpenAIClient"
      args:
        openai_model_name: o3-mini
        api_version: 2024-12-01-preview
        base_url: "{endpoint}/openai-eastus2"

  - name: stanfordhealthcare/o1-2024-12-17
    model_name: openai/o1-2024-12-17
    tokenizer_name: openai/cl100k_base
    max_sequence_length: 128000
    client_spec:
      class_name: "helm.clients.stanfordhealthcare_azure_openai_client.StanfordHealthCareAzureOpenAIClient"
      args:
        openai_model_name: o1
        api_version: 2024-12-01-preview
        base_url: "{endpoint}/openai-eastus2"

  - name: stanfordhealthcare/deepseek-r1
    model_name: deepseek-ai/deepseek-r1
    tokenizer_name: deepseek-ai/deepseek-r1
    max_sequence_length: 128000
    client_spec:
      class_name: "helm.clients.stanfordhealthcare_openai_client.StanfordHealthCareOpenAIClient"
      args:
        openai_model_name: deepseek-chat
        output_processor: helm.benchmark.metrics.output_processors.remove_deepseek_r1_thinking
        base_url: "{endpoint}/deepseekr1/v1"

  - name: stanfordhealthcare/llama-3.3-70b-instruct
    model_name: meta/llama-3.3-70b-instruct
    tokenizer_name: meta/llama-3.3-70b-instruct
    max_sequence_length: 128000
    client_spec:
      class_name: "helm.clients.stanfordhealthcare_openai_client.StanfordHealthCareOpenAIClient"
      args:
        base_url: "{endpoint}/llama3370b/v1"

  - name: stanfordhealthcare/llama-4-scout-17b-16e-instruct
    model_name: meta/llama-4-scout-17b-16e-instruct
    tokenizer_name: meta/llama-4-scout-17b-16e-instruct
    max_sequence_length: 327680
    client_spec:
      class_name: "helm.clients.stanfordhealthcare_openai_client.StanfordHealthCareOpenAIClient"
      args:
        base_url: "{endpoint}/llama4-scout/v1"
  
  - name: stanfordhealthcare/llama-4-maverick-17b-128e-instruct-fp8
    model_name: meta/llama-4-maverick-17b-128e-instruct-fp8
    tokenizer_name: meta/llama-4-scout-17b-16e-instruct
    max_sequence_length: 524288
    client_spec:
      class_name: "helm.clients.stanfordhealthcare_openai_client.StanfordHealthCareOpenAIClient"
      args:
        base_url: "{endpoint}/llama4-maverick/v1"

  - name: stanfordhealthcare/phi-3.5-mini-instruct
    model_name: microsoft/phi-3.5-mini-instruct
    tokenizer_name: microsoft/phi-3.5-mini-instruct
    max_sequence_length: 131072
    client_spec:
      class_name: "helm.clients.stanfordhealthcare_openai_client.StanfordHealthCareOpenAIClient"
      args:
        base_url: "{endpoint}/phi35mi/v1"

  - name: stanfordhealthcare_shc/gpt-4o-2024-05-13
    model_name: openai/gpt-4o-2024-05-13
    tokenizer_name: openai/o200k_base
    max_sequence_length: 128000
    client_spec:
      class_name: "helm.clients.stanfordhealthcare_shc_openai_client.StanfordHealthCareSHCOpenAIClient"
      deployment: gpt-4o

  - name: stanfordhealthcare_shc/gpt-4o-mini-2024-07-18
    model_name: openai/gpt-4o-mini-2024-07-18
    tokenizer_name: openai/o200k_base
    max_sequence_length: 128000
    client_spec:
      class_name: "helm.clients.stanfordhealthcare_shc_openai_client.StanfordHealthCareSHCOpenAIClient"
      deployment: gpt-4o-mini
  
  - name: stanfordhealthcare_shc/gpt-4-turbo-2024-04-09
    model_name: openai/gpt-4-turbo-2024-04-09
    tokenizer_name: openai/cl100k_base
    max_sequence_length: 128000
    client_spec:
      class_name: "helm.clients.stanfordhealthcare_shc_openai_client.StanfordHealthCareSHCOpenAIClient"
      deployment: gpt-4-turbo-2024-04-09

  # Adobe
  - name: adobe/giga-gan
    model_name: adobe/giga-gan
    tokenizer_name: openai/clip-vit-large-patch14
    max_sequence_length: 75
    client_spec:
      class_name: "helm.clients.image_generation.adobe_vision_client.AdobeVisionClient"
    window_service_spec:
      class_name: "helm.benchmark.window_services.image_generation.clip_window_service.CLIPWindowService"

  # AI21 Labs

  - name: ai21/j2-large
    model_name: ai21/j2-large
    tokenizer_name: ai21/j2-tokenizer
    max_sequence_length: 2047
    client_spec:
      class_name: "helm.clients.ai21_client.AI21Client"

  - name: ai21/j2-grande
    model_name: ai21/j2-grande
    tokenizer_name: ai21/j2-tokenizer
    max_sequence_length: 2047
    client_spec:
      class_name: "helm.clients.ai21_client.AI21Client"

  - name: ai21/j2-jumbo
    model_name: ai21/j2-jumbo
    tokenizer_name: ai21/j2-tokenizer
    max_sequence_length: 6000
    client_spec:
      class_name: "helm.clients.ai21_client.AI21Client"

  - name: ai21/jamba-instruct
    model_name: ai21/jamba-instruct
    tokenizer_name: ai21/jamba-instruct-tokenizer
    max_sequence_length: 256000
    client_spec:
      class_name: "helm.clients.ai21_client.AI21ChatClient"

  - name: ai21/jamba-1.5-mini
    model_name: ai21/jamba-1.5-mini
    tokenizer_name: ai21/jamba-1.5-mini-tokenizer
    max_sequence_length: 256000
    client_spec:
      class_name: "helm.clients.ai21_client.AI21ChatClient"

  - name: ai21/jamba-1.5-large
    model_name: ai21/jamba-1.5-large
    tokenizer_name: ai21/jamba-1.5-large-tokenizer
    max_sequence_length: 256000
    client_spec:
      class_name: "helm.clients.ai21_client.AI21ChatClient"

  # Aleph Alpha
  - name: AlephAlpha/luminous-base
    model_name: AlephAlpha/luminous-base
    tokenizer_name: AlephAlpha/luminous-base
    max_sequence_length: 2048
    client_spec:
      class_name: "helm.clients.aleph_alpha_client.AlephAlphaClient"

  - name: AlephAlpha/luminous-extended
    model_name: AlephAlpha/luminous-extended
    tokenizer_name: AlephAlpha/luminous-extended
    max_sequence_length: 2048
    client_spec:
      class_name: "helm.clients.aleph_alpha_client.AlephAlphaClient"

  - name: AlephAlpha/luminous-supreme
    model_name: AlephAlpha/luminous-supreme
    tokenizer_name: AlephAlpha/luminous-supreme
    max_sequence_length: 2048
    client_spec:
      class_name: "helm.clients.aleph_alpha_client.AlephAlphaClient"

  # TODO: Add luminous-world once it is released

  - name: AlephAlpha/m-vader
    model_name: AlephAlpha/m-vader
    tokenizer_name: openai/clip-vit-large-patch14
    max_sequence_length: 75
    client_spec:
      class_name: "helm.clients.image_generation.aleph_alpha_image_generation_client.AlephAlphaImageGenerationClient"
    window_service_spec:
      class_name: "helm.benchmark.window_services.image_generation.clip_window_service.CLIPWindowService"


  # Amazon nova models

  - name: amazon/nova-pro-v1:0
    model_name: amazon/nova-pro-v1:0
    tokenizer_name: huggingface/gpt2
    max_sequence_length: 300000
    client_spec:
      class_name: "helm.clients.bedrock_client.BedrockNovaClient"

  - name: amazon/nova-lite-v1:0
    model_name: amazon/nova-lite-v1:0
    tokenizer_name: huggingface/gpt2
    max_sequence_length: 300000
    client_spec:
      class_name: "helm.clients.bedrock_client.BedrockNovaClient"

  - name: amazon/nova-micro-v1:0
    model_name: amazon/nova-micro-v1:0
    tokenizer_name: huggingface/gpt2
    max_sequence_length: 128000
    client_spec:
      class_name: "helm.clients.bedrock_client.BedrockNovaClient"

  # Titan on Amazon Bedrock

  - name: amazon/titan-text-lite-v1
    model_name: amazon/titan-text-lite-v1
    tokenizer_name: huggingface/gpt2
    max_sequence_length: 4000
    client_spec:
      class_name: "helm.clients.bedrock_client.BedrockTitanClient"

  - name: amazon/titan-text-express-v1
    model_name: amazon/titan-text-express-v1
    tokenizer_name: huggingface/gpt2
    max_sequence_length: 8000
    client_spec:
      class_name: "helm.clients.bedrock_client.BedrockTitanClient"
  
  # Mistral on Amazon Bedrock

  - name: amazon/mistral-7b-instruct-v0:2
    model_name: mistralai/amazon-mistral-7b-instruct-v0:2
    tokenizer_name: huggingface/gpt2
    max_sequence_length: 8000
    client_spec:
      class_name: "helm.clients.bedrock_client.BedrockMistralClient"
  
  - name: amazon/mixtral-8x7b-instruct-v0:1
    model_name: mistralai/amazon-mixtral-8x7b-instruct-v0:1
    tokenizer_name: huggingface/gpt2
    max_sequence_length: 4000
    client_spec:
      class_name: "helm.clients.bedrock_client.BedrockMistralClient"
  
  - name: amazon/mistral-large-2402-v1:0
    model_name: mistralai/amazon-mistral-large-2402-v1:0
    tokenizer_name: huggingface/gpt2
    max_sequence_length: 8000
    client_spec:
      class_name: "helm.clients.bedrock_client.BedrockMistralClient"
  
  - name: amazon/mistral-small-2402-v1:0
    model_name: mistralai/amazon-mistral-small-2402-v1:0
    tokenizer_name: huggingface/gpt2
    max_sequence_length: 8000
    client_spec:
      class_name: "helm.clients.bedrock_client.BedrockMistralClient"

  - name: amazon/mistral-large-2407-v1:0
    model_name: mistralai/amazon-mistral-large-2407-v1:0
    tokenizer_name: huggingface/gpt2
    max_sequence_length: 8000
    client_spec:
      class_name: "helm.clients.bedrock_client.BedrockMistralClient"

  # Llama 3 on Amazon Bedrock
  
  - name: amazon/llama3-8b-instruct-v1:0
    model_name: meta/amazon-llama3-8b-instruct-v1:0
    tokenizer_name: huggingface/gpt2
    max_sequence_length: 2000
    client_spec:
      class_name: "helm.clients.bedrock_client.BedrockLlamaClient"

  - name: amazon/llama3-70b-instruct-v1:0
    model_name: meta/amazon-llama3-70b-instruct-v1:0
    tokenizer_name: huggingface/gpt2
    max_sequence_length: 2000
    client_spec:
      class_name: "helm.clients.bedrock_client.BedrockLlamaClient"

  - name: amazon/llama3-1-405b-instruct-v1:0
    model_name: meta/amazon-llama3-1-405b-instruct-v1:0
    tokenizer_name: huggingface/gpt2
    max_sequence_length: 2000
    client_spec:
      class_name: "helm.clients.bedrock_client.BedrockLlamaClient"

  - name: amazon/llama3-1-70b-instruct-v1:0
    model_name: meta/amazon-llama3-1-70b-instruct-v1:0
    tokenizer_name: huggingface/gpt2
    max_sequence_length: 2000
    client_spec:
      class_name: "helm.clients.bedrock_client.BedrockLlamaClient"

  
  - name: amazon/llama3-1-8b-instruct-v1:0
    model_name: meta/amazon-llama3-1-8b-instruct-v1:0
    tokenizer_name: huggingface/gpt2
    max_sequence_length: 2000
    client_spec:
      class_name: "helm.clients.bedrock_client.BedrockLlamaClient"

  # Anthropic
  - name: anthropic/claude-v1.3
    model_name: anthropic/claude-v1.3
    tokenizer_name: anthropic/claude
    max_sequence_length: 8000
    max_sequence_and_generated_tokens_length: 9016
    client_spec:
      class_name: "helm.clients.anthropic_client.AnthropicClient"

  - name: anthropic/claude-instant-v1
    model_name: anthropic/claude-instant-v1
    tokenizer_name: anthropic/claude
    max_sequence_length: 8000
    max_sequence_and_generated_tokens_length: 9016
    client_spec:
      class_name: "helm.clients.anthropic_client.AnthropicClient"

  - name: anthropic/claude-instant-1.2
    model_name: anthropic/claude-instant-1.2
    tokenizer_name: anthropic/claude
    max_sequence_length: 8000
    max_sequence_and_generated_tokens_length: 9016
    client_spec:
      class_name: "helm.clients.anthropic_client.AnthropicClient"

  - name: anthropic/claude-2.0
    model_name: anthropic/claude-2.0
    tokenizer_name: anthropic/claude
    max_sequence_length: 8000
    max_sequence_and_generated_tokens_length: 9016
    client_spec:
      class_name: "helm.clients.anthropic_client.AnthropicClient"

  - name: anthropic/claude-2.1
    model_name: anthropic/claude-2.1
    tokenizer_name: anthropic/claude
    max_sequence_length: 8000
    max_sequence_and_generated_tokens_length: 9016
    client_spec:
      class_name: "helm.clients.anthropic_client.AnthropicClient"

  - name: anthropic/claude-3-sonnet-20240229
    model_name: anthropic/claude-3-sonnet-20240229
    tokenizer_name: anthropic/claude
    max_sequence_length: 200000
    client_spec:
      class_name: "helm.clients.anthropic_client.AnthropicMessagesClient"

  - name: anthropic/claude-3-haiku-20240307
    model_name: anthropic/claude-3-haiku-20240307
    tokenizer_name: anthropic/claude
    max_sequence_length: 200000
    client_spec:
      class_name: "helm.clients.anthropic_client.AnthropicMessagesClient"

  - name: anthropic/claude-3-opus-20240229
    model_name: anthropic/claude-3-opus-20240229
    tokenizer_name: anthropic/claude
    max_sequence_length: 200000
    client_spec:
      class_name: "helm.clients.anthropic_client.AnthropicMessagesClient"

  - name: anthropic/claude-3-5-haiku-20241022
    model_name: anthropic/claude-3-5-haiku-20241022
    tokenizer_name: anthropic/claude
    max_sequence_length: 200000
    client_spec:
      class_name: "helm.clients.anthropic_client.AnthropicMessagesClient"

  - name: anthropic/claude-3-5-sonnet-20240620
    model_name: anthropic/claude-3-5-sonnet-20240620
    tokenizer_name: anthropic/claude
    max_sequence_length: 200000
    client_spec:
      class_name: "helm.clients.anthropic_client.AnthropicMessagesClient"

  - name: anthropic/claude-3-5-sonnet-20241022
    model_name: anthropic/claude-3-5-sonnet-20241022
    tokenizer_name: anthropic/claude
    max_sequence_length: 200000
    client_spec:
      class_name: "helm.clients.anthropic_client.AnthropicMessagesClient"

  - name: anthropic/claude-3-7-sonnet-20250219
    model_name: anthropic/claude-3-7-sonnet-20250219
    tokenizer_name: anthropic/claude
    max_sequence_length: 200000
    client_spec:
      class_name: "helm.clients.anthropic_client.AnthropicMessagesClient"

  - name: anthropic/stanford-online-all-v4-s3
    deprecated: true # Closed model, not accessible via API
    model_name: anthropic/stanford-online-all-v4-s3
    tokenizer_name: huggingface/gpt2
    max_sequence_length: 8192
    client_spec:
      class_name: "helm.clients.anthropic_client.AnthropicLegacyClient"

  # Cohere
  - name: cohere/command
    model_name: cohere/command
    tokenizer_name: cohere/command
    max_sequence_length: 2019 # TODO: verify this
    max_request_length: 2020 # TODO: verify this
    client_spec:
      class_name: "helm.clients.cohere_client.CohereClient"

  - name: cohere/command-light
    model_name: cohere/command-light
    tokenizer_name: cohere/command-light
    max_sequence_length: 2019 # TODO: verify this
    max_request_length: 2020 # TODO: verify this
    client_spec:
      class_name: "helm.clients.cohere_client.CohereClient"

  - name: cohere/command-r
    model_name: cohere/command-r
    tokenizer_name: cohere/command-r
    max_sequence_length: 128000
    max_request_length: 128000
    client_spec:
      class_name: "helm.clients.cohere_client.CohereChatClient"

  - name: cohere/command-r-plus
    model_name: cohere/command-r-plus
    tokenizer_name: cohere/command-r-plus
    # "We have a known issue where prompts between 112K - 128K in length
    # result in bad generations."
    # Source: https://docs.cohere.com/docs/command-r-plus
    max_sequence_length: 110000
    max_request_length: 110000
    client_spec:
      class_name: "helm.clients.cohere_client.CohereChatClient"

  # Craiyon

  - name: craiyon/dalle-mini
    model_name: craiyon/dalle-mini
    tokenizer_name: openai/clip-vit-large-patch14
    max_sequence_length: 75
    client_spec:
      class_name: "helm.clients.image_generation.dalle_mini_client.DALLEMiniClient"
    window_service_spec:
      class_name: "helm.benchmark.window_services.image_generation.clip_window_service.CLIPWindowService"

  - name: craiyon/dalle-mega
    model_name: craiyon/dalle-mega
    tokenizer_name: openai/clip-vit-large-patch14
    max_sequence_length: 75
    client_spec:
      class_name: "helm.clients.image_generation.dalle_mini_client.DALLEMiniClient"
    window_service_spec:
      class_name: "helm.benchmark.window_services.image_generation.clip_window_service.CLIPWindowService"

  # Databricks

  - name: together/dbrx-instruct
    model_name: databricks/dbrx-instruct
    tokenizer_name: databricks/dbrx-instruct
    max_sequence_length: 32767
    client_spec:
      class_name: "helm.clients.together_client.TogetherChatClient"

  # DeepFloyd

  - name: DeepFloyd/IF-I-M-v1.0
    model_name: DeepFloyd/IF-I-M-v1.0
    tokenizer_name: openai/clip-vit-large-patch14
    max_sequence_length: 75
    client_spec:
      class_name: "helm.clients.image_generation.deep_floyd_client.DeepFloydClient"
    window_service_spec:
      class_name: "helm.benchmark.window_services.image_generation.clip_window_service.CLIPWindowService"

  - name: DeepFloyd/IF-I-L-v1.0
    model_name: DeepFloyd/IF-I-L-v1.0
    tokenizer_name: openai/clip-vit-large-patch14
    max_sequence_length: 75
    client_spec:
      class_name: "helm.clients.image_generation.deep_floyd_client.DeepFloydClient"
    window_service_spec:
      class_name: "helm.benchmark.window_services.image_generation.clip_window_service.CLIPWindowService"

  - name: DeepFloyd/IF-I-XL-v1.0
    model_name: DeepFloyd/IF-I-XL-v1.0
    tokenizer_name: openai/clip-vit-large-patch14
    max_sequence_length: 75
    client_spec:
      class_name: "helm.clients.image_generation.deep_floyd_client.DeepFloydClient"
    window_service_spec:
      class_name: "helm.benchmark.window_services.image_generation.clip_window_service.CLIPWindowService"

  # Deepseek

  - name: together/deepseek-llm-67b-chat
    model_name: deepseek-ai/deepseek-llm-67b-chat
    tokenizer_name: deepseek-ai/deepseek-llm-67b-chat
    max_sequence_length: 4095
    client_spec:
      class_name: "helm.clients.together_client.TogetherChatClient"

  - name: together/deepseek-v3
    model_name: deepseek-ai/deepseek-v3
    tokenizer_name: deepseek-ai/deepseek-v3
    max_sequence_length: 16384
    client_spec:
      class_name: "helm.clients.together_client.TogetherChatClient"
      args:
        disable_logprobs: True

  - name: together/deepseek-r1
    model_name: deepseek-ai/deepseek-r1
    tokenizer_name: deepseek-ai/deepseek-r1
    max_sequence_length: 32768
    client_spec:
      class_name: "helm.clients.together_client.TogetherChatClient"
      args:
        disable_logprobs: True

  - name: together/deepseek-r1-hide-reasoning
    model_name: deepseek-ai/deepseek-r1-hide-reasoning
    tokenizer_name: deepseek-ai/deepseek-r1
    max_sequence_length: 32768
    client_spec:
      class_name: "helm.clients.together_client.TogetherChatClient"
      args:
        together_model: deepseek-ai/deepseek-r1
        disable_logprobs: True
        output_processor: helm.benchmark.metrics.output_processors.remove_deepseek_r1_thinking

  # Gooseai

  # TODO: Migrate these models to use OpenAIClient

  ## EleutherAI
  # - name: gooseai/gpt-neo-20b
  #   model_name: eleutherai/gpt-neox-20b
  #   tokenizer_name: EleutherAI/gpt-neox-20b
  #   max_sequence_length: 2048
  #   max_request_length: 2049
  #   client_spec:
  #     class_name: "helm.clients.goose_ai_client.GooseAIClient"

  # - name: gooseai/gpt-j-6b
  #   model_name: eleutherai/gpt-j-6b
  #   tokenizer_name: EleutherAI/gpt-j-6B
  #   max_sequence_length: 2048
  #   max_request_length: 2049
  #   client_spec:
  #     class_name: "helm.clients.goose_ai_client.GooseAIClient"

  # Google
  # See: https://cloud.google.com/vertex-ai/docs/generative-ai/learn/model-versioning

  ## Gemini
  # See: https://ai.google.dev/models/gemini#model_variations
  - name: google/gemini-pro
    model_name: google/gemini-pro
    tokenizer_name: google/gemma-2b  # Gemini has no tokenizer endpoint, so we approximate by using Gemma's tokenizer.
    max_sequence_length: 30720
    max_sequence_and_generated_tokens_length: 32768 # Officially max_sequence_length + 2048
    client_spec:
      class_name: "helm.clients.vertexai_client.VertexAIChatClient"

  - name: google/gemini-1.0-pro-001
    model_name: google/gemini-1.0-pro-001
    tokenizer_name: google/gemma-2b  # Gemini has no tokenizer endpoint, so we approximate by using Gemma's tokenizer.
    max_sequence_length: 30720
    max_sequence_and_generated_tokens_length: 32768 # Officially max_sequence_length + 2048
    client_spec:
      class_name: "helm.clients.vertexai_client.VertexAIChatClient"

  - name: google/gemini-1.0-pro-002
    model_name: google/gemini-1.0-pro-002
    tokenizer_name: google/gemma-2b  # Gemini has no tokenizer endpoint, so we approximate by using Gemma's tokenizer.
    max_sequence_length: 30720
    max_sequence_and_generated_tokens_length: 32768 # Officially max_sequence_length + 2048
    client_spec:
      class_name: "helm.clients.vertexai_client.VertexAIChatClient"

  - name: google/gemini-pro-vision
    model_name: google/gemini-pro-vision
    tokenizer_name: openai/cl100k_base
    max_sequence_length: 12288
    max_sequence_and_generated_tokens_length: 16384 # Officially max_sequence_length + 4096, in practice max_output_tokens <= 2048 for vision models
    client_spec:
      class_name: "helm.clients.vertexai_client.VertexAIChatClient"

  - name: google/gemini-1.0-pro-vision-001
    model_name: google/gemini-1.0-pro-vision-001
    tokenizer_name: hf-internal-testing/llama-tokenizer
    max_sequence_length: 12288
    max_sequence_and_generated_tokens_length: 16384
    client_spec:
      class_name: "helm.clients.vertexai_client.VertexAIChatClient"

  - name: google/gemini-1.5-flash-001
    model_name: google/gemini-1.5-flash-001
    tokenizer_name: google/gemma-2b  # Gemini has no tokenizer endpoint, so we approximate by using Gemma's tokenizer.
    max_sequence_length: 1000000  # Source: https://cloud.google.com/vertex-ai/generative-ai/docs/learn/models#gemini-models
    # TODO: Max output tokens: 8192
    client_spec:
      class_name: "helm.clients.vertexai_client.VertexAIChatClient"

  - name: google/gemini-1.5-pro-001
    model_name: google/gemini-1.5-pro-001
    tokenizer_name: google/gemma-2b  # Gemini has no tokenizer endpoint, so we approximate by using Gemma's tokenizer.
    max_sequence_length: 1000000  # Source: https://cloud.google.com/vertex-ai/generative-ai/docs/learn/models#gemini-models
    # TODO: Max output tokens: 8192
    client_spec:
      class_name: "helm.clients.vertexai_client.VertexAIChatClient"

  - name: google/gemini-1.5-pro-preview-0409
    model_name: google/gemini-1.5-pro-preview-0409
    tokenizer_name: google/gemma-2b  # Gemini has no tokenizer endpoint, so we approximate by using Gemma's tokenizer.
    max_sequence_length: 1000000  # Source: https://cloud.google.com/vertex-ai/generative-ai/docs/learn/models#gemini-models
    # TODO: Max output tokens: 8192
    client_spec:
      class_name: "helm.clients.vertexai_client.VertexAIChatClient"

  - name: google/gemini-1.5-pro-preview-0514
    model_name: google/gemini-1.5-pro-preview-0514
    tokenizer_name: google/gemma-2b  # Gemini has no tokenizer endpoint, so we approximate by using Gemma's tokenizer.
    max_sequence_length: 1000000  # Source: https://cloud.google.com/vertex-ai/generative-ai/docs/learn/models#gemini-models
    # TODO: Max output tokens: 8192
    client_spec:
      class_name: "helm.clients.vertexai_client.VertexAIChatClient"

  - name: google/gemini-1.5-flash-preview-0514
    model_name: google/gemini-1.5-flash-preview-0514
    tokenizer_name: google/gemma-2b  # Gemini has no tokenizer endpoint, so we approximate by using Gemma's tokenizer.
    max_sequence_length: 1000000  # Source: https://cloud.google.com/vertex-ai/generative-ai/docs/learn/models#gemini-models
    # TODO: Max output tokens: 8192
    client_spec:
      class_name: "helm.clients.vertexai_client.VertexAIChatClient"

  ## Gemini with different safety settings
  - name: google/gemini-1.5-pro-001-safety-default
    model_name: google/gemini-1.5-pro-001-safety-default
    tokenizer_name: google/gemma-2b  # Gemini has no tokenizer endpoint, so we approximate by using Gemma's tokenizer.
    max_sequence_length: 1000000  # Source: https://cloud.google.com/vertex-ai/generative-ai/docs/learn/models#gemini-models
    # TODO: Max output tokens: 8192
    client_spec:
      class_name: "helm.clients.vertexai_client.VertexAIChatClient"
      args:
        vertexai_model: gemini-1.5-pro-001
        safety_settings_preset: default

  - name: google/gemini-1.5-pro-001-safety-block-none
    model_name: google/gemini-1.5-pro-001-safety-block-none
    tokenizer_name: google/gemma-2b  # Gemini has no tokenizer endpoint, so we approximate by using Gemma's tokenizer.
    max_sequence_length: 1000000  # Source: https://cloud.google.com/vertex-ai/generative-ai/docs/learn/models#gemini-models
    # TODO: Max output tokens: 8192
    client_spec:
      class_name: "helm.clients.vertexai_client.VertexAIChatClient"
      args:
        vertexai_model: gemini-1.5-pro-001
        safety_settings_preset: block_none

  - name: google/gemini-1.5-flash-001-safety-default
    model_name: google/gemini-1.5-flash-001-safety-default
    tokenizer_name: google/gemma-2b  # Gemini has no tokenizer endpoint, so we approximate by using Gemma's tokenizer.
    max_sequence_length: 1000000  # Source: https://cloud.google.com/vertex-ai/generative-ai/docs/learn/models#gemini-models
    # TODO: Max output tokens: 8192
    client_spec:
      class_name: "helm.clients.vertexai_client.VertexAIChatClient"
      args:
        vertexai_model: gemini-1.5-flash-001
        safety_settings_preset: default

  - name: google/gemini-1.5-flash-001-safety-block-none
    model_name: google/gemini-1.5-flash-001-safety-block-none
    tokenizer_name: google/gemma-2b  # Gemini has no tokenizer endpoint, so we approximate by using Gemma's tokenizer.
    max_sequence_length: 1000000  # Source: https://cloud.google.com/vertex-ai/generative-ai/docs/learn/models#gemini-models
    # TODO: Max output tokens: 8192
    client_spec:
      class_name: "helm.clients.vertexai_client.VertexAIChatClient"
      args:
        vertexai_model: gemini-1.5-flash-001
        safety_settings_preset: block_none

  - name: google/gemini-1.5-pro-002
    model_name: google/gemini-1.5-pro-002
    tokenizer_name: google/gemma-2b  # Gemini has no tokenizer endpoint, so we approximate by using Gemma's tokenizer.
    max_sequence_length: 1000000  # Source: https://cloud.google.com/vertex-ai/generative-ai/docs/learn/models#gemini-models
    # TODO: Max output tokens: 8192
    client_spec:
      class_name: "helm.clients.vertexai_client.VertexAIChatClient"

  - name: google/gemini-1.5-flash-002
    model_name: google/gemini-1.5-flash-002
    tokenizer_name: google/gemma-2b  # Gemini has no tokenizer endpoint, so we approximate by using Gemma's tokenizer.
    max_sequence_length: 1000000  # Source: https://cloud.google.com/vertex-ai/generative-ai/docs/learn/models#gemini-models
    # TODO: Max output tokens: 8192
    client_spec:
      class_name: "helm.clients.vertexai_client.VertexAIChatClient"

  - name: google/gemini-2.5-pro-exp-03-25
    model_name: google/gemini-2.5-pro-exp-03-25
    tokenizer_name: google/gemma-2b  # Gemini has no tokenizer endpoint, so we approximate by using Gemma's tokenizer.
    max_sequence_length: 1048576   # Source: https://cloud.google.com/vertex-ai/generative-ai/docs/models/gemini/2-5-pro
    # TODO: Max output tokens: 65536
    client_spec:
      class_name: "helm.clients.vertexai_client.VertexAIChatClient"

  - name: google/gemini-2.0-pro-exp-02-05
    model_name: google/gemini-2.0-pro-exp-02-05
    tokenizer_name: google/gemma-2b  # Gemini has no tokenizer endpoint, so we approximate by using Gemma's tokenizer.
    max_sequence_length: 1000000  # Source: https://cloud.google.com/vertex-ai/generative-ai/docs/learn/models#gemini-models
    # TODO: Max output tokens: 8192
    client_spec:
      class_name: "helm.clients.vertexai_client.VertexAIChatClient"

  - name: google/gemini-2.0-flash-exp
    model_name: google/gemini-2.0-flash-exp
    tokenizer_name: google/gemma-2b  # Gemini has no tokenizer endpoint, so we approximate by using Gemma's tokenizer.
    max_sequence_length: 1000000  # Source: https://cloud.google.com/vertex-ai/generative-ai/docs/learn/models#gemini-models
    # TODO: Max output tokens: 8192
    client_spec:
      class_name: "helm.clients.vertexai_client.VertexAIChatClient"

  - name: google/gemini-2.0-flash-001
    model_name: google/gemini-2.0-flash-001
    tokenizer_name: google/gemma-2b  # Gemini has no tokenizer endpoint, so we approximate by using Gemma's tokenizer.
    max_sequence_length: 1000000  # Source: https://cloud.google.com/vertex-ai/generative-ai/docs/learn/models#gemini-models
    # TODO: Max output tokens: 8192
    client_spec:
      class_name: "helm.clients.vertexai_client.VertexAIChatClient"

  - name: google/gemini-2.0-flash-lite-preview-02-05
    model_name: google/gemini-2.0-flash-lite-preview-02-05
    tokenizer_name: google/gemma-2b  # Gemini has no tokenizer endpoint, so we approximate by using Gemma's tokenizer.
    max_sequence_length: 1000000  # Source: https://cloud.google.com/vertex-ai/generative-ai/docs/learn/models#gemini-models
    # TODO: Max output tokens: 8192
    client_spec:
      class_name: "helm.clients.vertexai_client.VertexAIChatClient"

  - name: google/gemini-2.0-flash-lite-001
    model_name: google/gemini-2.0-flash-lite-001
    tokenizer_name: google/gemma-2b  # Gemini has no tokenizer endpoint, so we approximate by using Gemma's tokenizer.
    max_sequence_length: 1000000  # Source: https://cloud.google.com/vertex-ai/generative-ai/docs/learn/models#gemini-models
    # TODO: Max output tokens: 8192
    client_spec:
      class_name: "helm.clients.vertexai_client.VertexAIChatClient"

  - name: google/gemini-2.0-flash-thinking-exp-01-21
    model_name: google/gemini-2.0-flash-thinking-exp-01-21
    tokenizer_name: google/gemma-2b  # Gemini has no tokenizer endpoint, so we approximate by using Gemma's tokenizer.
    max_sequence_length: 1000000  # Source: https://cloud.google.com/vertex-ai/generative-ai/docs/learn/models#gemini-models
    client_spec:
      class_name: "helm.clients.vertexai_client.VertexAIChatClient"

  - name: google/gemini-2.5-flash-preview-04-17
    model_name: google/gemini-2.5-flash-preview-04-17
    tokenizer_name: google/gemma-2b  # Gemini has no tokenizer endpoint, so we approximate by using Gemma's tokenizer.
    max_sequence_length: 1048576  # Source: https://cloud.google.com/vertex-ai/generative-ai/docs/models/gemini/2-5-flash
    # TODO: Max output tokens: 65536
    client_spec:
      class_name: "helm.clients.vertexai_client.VertexAIChatClient"

  - name: google/gemini-2.5-pro-preview-03-25
    model_name: google/gemini-2.5-pro-preview-03-25
    tokenizer_name: google/gemma-2b  # Gemini has no tokenizer endpoint, so we approximate by using Gemma's tokenizer.
    max_sequence_length: 1048576   # Source: https://cloud.google.com/vertex-ai/generative-ai/docs/models/gemini/2-5-pro
    # TODO: Max output tokens: 65536
    client_spec:
      class_name: "helm.clients.vertexai_client.VertexAIChatClient"

  - name: google/gemini-1.5-flash-8b-001
    model_name: google/gemini-1.5-flash-8b-001
    tokenizer_name: google/gemma-2b  # Gemini has no tokenizer endpoint, so we approximate by using Gemma's tokenizer.
    max_sequence_length: 1000000  # Source: https://cloud.google.com/vertex-ai/generative-ai/docs/learn/models#gemini-models
    # TODO: Max output tokens: 8192
    client_spec:
      class_name: "helm.clients.vertexai_client.VertexAIChatClient"

  - name: google/llama-3.1-8b-instruct
    model_name: meta/llama-3.1-8b-instruct
    tokenizer_name: meta/llama-3.1-8b-instruct
    max_sequence_length: 128000
    client_spec:
      class_name: "helm.clients.vertexai_client.VertexAIChatClient"
      args:
        vertexai_model: publishers/meta/models/llama-3.1-8b-instruct-maas

  - name: google/llama-3.1-70b-instruct
    model_name: meta/llama-3.1-70b-instruct
    tokenizer_name: meta/llama-3.1-8b-instruct
    max_sequence_length: 128000
    client_spec:
      class_name: "helm.clients.vertexai_client.VertexAIChatClient"
      args:
        vertexai_model: publishers/meta/models/llama-3.1-70b-instruct-maas

  - name: google/llama-3.1-405b-instruct
    model_name: meta/llama-3.1-405b-instruct
    tokenizer_name: meta/llama-3.1-8b-instruct
    max_sequence_length: 128000
    client_spec:
      class_name: "helm.clients.vertexai_client.VertexAIChatClient"
      args:
        vertexai_model: publishers/meta/models/llama-3.1-405b-instruct-maas

  ## Gemma
  - name: together/gemma-2b
    model_name: google/gemma-2b
    tokenizer_name: google/gemma-2b
    max_sequence_length: 7167
    client_spec:
      class_name: "helm.clients.together_client.TogetherClient"

  - name: together/gemma-2b-it
    model_name: google/gemma-2b-it
    tokenizer_name: google/gemma-2b
    max_sequence_length: 7167
    client_spec:
      class_name: "helm.clients.together_client.TogetherClient"

  - name: together/gemma-7b
    model_name: google/gemma-7b
    tokenizer_name: google/gemma-2b
    max_sequence_length: 7167
    client_spec:
      class_name: "helm.clients.together_client.TogetherClient"

  - name: together/gemma-7b-it
    model_name: google/gemma-7b-it
    tokenizer_name: google/gemma-2b
    max_sequence_length: 7167
    client_spec:
      class_name: "helm.clients.together_client.TogetherClient"

  - name: together/gemma-2-9b-it
    model_name: google/gemma-2-9b-it
    tokenizer_name: google/gemma-2-9b
    max_sequence_length: 8191
    client_spec:
      class_name: "helm.clients.together_client.TogetherClient"

  - name: together/gemma-2-27b-it
    model_name: google/gemma-2-27b-it
    tokenizer_name: google/gemma-2-9b
    max_sequence_length: 8191
    client_spec:
      class_name: "helm.clients.together_client.TogetherClient"

  ## MedLM
  - name: google/medlm-medium
    model_name: google/medlm-medium
    tokenizer_name: google/text-bison@001
    max_sequence_length: 6000 # Officially 8192
    max_sequence_and_generated_tokens_length: 7000 # Officially 9216
    client_spec:
      class_name: "helm.clients.vertexai_client.VertexAITextClient"
    window_service_spec:
      class_name: "helm.benchmark.window_services.no_decoding_window_service.NoDecodingWindowService"

  - name: google/medlm-large
    model_name: google/medlm-large
    tokenizer_name: google/text-bison@001
    max_sequence_length: 6000 # Officially 8192
    max_sequence_and_generated_tokens_length: 7000 # Officially 9216
    client_spec:
      class_name: "helm.clients.vertexai_client.VertexAITextClient"
    window_service_spec:
      class_name: "helm.benchmark.window_services.no_decoding_window_service.NoDecodingWindowService"

  ## PaliGemma
  - name: google/paligemma-3b-mix-224
    model_name: google/paligemma-3b-mix-224
    tokenizer_name: google/gemma-2b
    max_sequence_length: 7167
    client_spec:
      class_name: "helm.clients.vision_language.paligemma_client.PaliGemmaClient"

  - name: google/paligemma-3b-mix-448
    model_name: google/paligemma-3b-mix-448
    tokenizer_name: google/gemma-2b
    max_sequence_length: 7167
    client_spec:
      class_name: "helm.clients.vision_language.paligemma_client.PaliGemmaClient"

  ## PaLM 2
  - name: google/text-bison@001
    model_name: google/text-bison@001
    tokenizer_name: google/text-bison@001
    max_sequence_length: 6000 # Officially 8192
    max_sequence_and_generated_tokens_length: 7000 # Officially 9216
    client_spec:
      class_name: "helm.clients.vertexai_client.VertexAITextClient"
    window_service_spec:
      class_name: "helm.benchmark.window_services.no_decoding_window_service.NoDecodingWindowService"

  - name: google/text-bison@002
    model_name: google/text-bison@002
    tokenizer_name: google/text-bison@002
    max_sequence_length: 6000 # Officially 8192
    max_sequence_and_generated_tokens_length: 9216
    client_spec:
      class_name: "helm.clients.vertexai_client.VertexAITextClient"
    window_service_spec:
      class_name: "helm.benchmark.window_services.no_decoding_window_service.NoDecodingWindowService"

  - name: google/text-bison-32k
    model_name: google/text-bison-32k
    tokenizer_name: google/text-bison@001
    max_sequence_length: 32000
    max_sequence_and_generated_tokens_length: 32000
    client_spec:
      class_name: "helm.clients.vertexai_client.VertexAITextClient"
    window_service_spec:
      class_name: "helm.benchmark.window_services.no_decoding_window_service.NoDecodingWindowService"


  - name: google/text-unicorn@001
    model_name: google/text-unicorn@001
    tokenizer_name: google/text-unicorn@001
    max_sequence_length: 6000 # Officially 8192
    max_sequence_and_generated_tokens_length: 7000 # Officially 9216
    client_spec:
      class_name: "helm.clients.vertexai_client.VertexAITextClient"
    window_service_spec:
      class_name: "helm.benchmark.window_services.no_decoding_window_service.NoDecodingWindowService"

  - name: google/code-bison@001
    model_name: google/code-bison@001
    tokenizer_name: google/mt5-base # TODO #2188: change to actual tokenizer
    max_sequence_length: 6000 # Officially 6144
    max_sequence_and_generated_tokens_length: 7000 # Officially 7168
    client_spec:
      class_name: "helm.clients.vertexai_client.VertexAITextClient"
    window_service_spec:
      class_name: "helm.benchmark.window_services.no_decoding_window_service.NoDecodingWindowService"

  - name: google/code-bison@002
    model_name: google/code-bison@002
    tokenizer_name: google/mt5-base # TODO #2188: change to actual tokenizer
    max_sequence_length: 6000 # Officially 6144
    max_sequence_and_generated_tokens_length: 7168
    client_spec:
      class_name: "helm.clients.vertexai_client.VertexAITextClient"
    window_service_spec:
      class_name: "helm.benchmark.window_services.no_decoding_window_service.NoDecodingWindowService"

  - name: google/code-bison-32k
    model_name: google/code-bison-32k
    tokenizer_name: google/mt5-base # TODO #2188: change to actual tokenizer
    max_sequence_length: 32000
    max_sequence_and_generated_tokens_length: 32000
    client_spec:
      class_name: "helm.clients.vertexai_client.VertexAITextClient"
    window_service_spec:
      class_name: "helm.benchmark.window_services.no_decoding_window_service.NoDecodingWindowService"

  # HuggingFace

  ## AI Singapore
  - name: huggingface/sea-lion-7b
    model_name: aisingapore/sea-lion-7b
    tokenizer_name: aisingapore/sea-lion-7b
    max_sequence_length: 2048
    client_spec:
      class_name: "helm.clients.huggingface_client.HuggingFaceClient"
      args:
        trust_remote_code: true

  - name: huggingface/sea-lion-7b-instruct
    model_name: aisingapore/sea-lion-7b-instruct
    tokenizer_name: aisingapore/sea-lion-7b
    max_sequence_length: 2048
    client_spec:
      class_name: "helm.clients.huggingface_client.HuggingFaceClient"
      args:
        trust_remote_code: true

  - name: huggingface/llama3-8b-cpt-sea-lionv2-base
    model_name: aisingapore/llama3-8b-cpt-sea-lionv2-base
    tokenizer_name: meta/llama-3-8b-instruct
    max_sequence_length: 8192
    client_spec:
      class_name: "helm.clients.huggingface_client.HuggingFaceClient"
      args:
        device_map: auto
        torch_dtype: torch.bfloat16

  - name: huggingface/llama3-8b-cpt-sea-lionv2.1-instruct
    model_name: aisingapore/llama3-8b-cpt-sea-lionv2.1-instruct
    tokenizer_name: meta/llama-3-8b-instruct
    max_sequence_length: 8192
    client_spec:
      class_name: "helm.clients.huggingface_client.HuggingFaceClient"
      args:
        device_map: auto
        torch_dtype: torch.bfloat16

  - name: huggingface/gemma2-9b-cpt-sea-lionv3-base
    model_name: aisingapore/gemma2-9b-cpt-sea-lionv3-base
    tokenizer_name: google/gemma-2-9b
    max_sequence_length: 8192
    client_spec:
      class_name: "helm.clients.huggingface_client.HuggingFaceClient"
      args:
        device_map: auto
        torch_dtype: torch.bfloat16

  - name: huggingface/gemma2-9b-cpt-sea-lionv3-instruct
    model_name: aisingapore/gemma2-9b-cpt-sea-lionv3-instruct
    tokenizer_name: google/gemma-2-9b
    max_sequence_length: 8192
    client_spec:
      class_name: "helm.clients.huggingface_client.HuggingFaceClient"
      args:
        device_map: auto
        torch_dtype: torch.bfloat16

  - name: huggingface/llama3.1-8b-cpt-sea-lionv3-base
    model_name: aisingapore/llama3.1-8b-cpt-sea-lionv3-base
    tokenizer_name: meta/llama-3.1-8b
    max_sequence_length: 128000
    client_spec:
      class_name: "helm.clients.huggingface_client.HuggingFaceClient"
      args:
        device_map: auto
        torch_dtype: torch.bfloat16

  - name: huggingface/llama3.1-8b-cpt-sea-lionv3-instruct
    model_name: aisingapore/llama3.1-8b-cpt-sea-lionv3-instruct
    tokenizer_name: meta/llama-3.1-8b
    max_sequence_length: 128000
    client_spec:
      class_name: "helm.clients.huggingface_client.HuggingFaceClient"
      args:
        device_map: auto
        torch_dtype: torch.bfloat16

  - name: huggingface/llama3.1-70b-cpt-sea-lionv3-base
    model_name: aisingapore/llama3.1-70b-cpt-sea-lionv3-base
    tokenizer_name: meta/llama-3.1-8b
    max_sequence_length: 128000
    client_spec:
      class_name: "helm.clients.huggingface_client.HuggingFaceClient"
      args:
        device_map: auto
        torch_dtype: torch.bfloat16

  - name: huggingface/llama3.1-70b-cpt-sea-lionv3-instruct
    model_name: aisingapore/llama3.1-70b-cpt-sea-lionv3-instruct
    tokenizer_name: meta/llama-3.1-8b
    max_sequence_length: 128000
    client_spec:
      class_name: "helm.clients.huggingface_client.HuggingFaceClient"
      args:
        device_map: auto
        torch_dtype: torch.bfloat16

  ## Bigcode
  - name: huggingface/santacoder
    model_name: bigcode/santacoder
    tokenizer_name: bigcode/santacoder
    max_sequence_length: 2048
    client_spec:
      class_name: "helm.clients.huggingface_client.HuggingFaceClient"

  - name: huggingface/starcoder
    model_name: bigcode/starcoder
    tokenizer_name: bigcode/starcoder
    max_sequence_length: 8192
    client_spec:
      class_name: "helm.clients.huggingface_client.HuggingFaceClient"

  ## Biomistral 

  - name: huggingface/biomistral-7b
    model_name: biomistral/biomistral-7b
    tokenizer_name: mistralai/Mistral-7B-v0.1
    max_sequence_length: 32000
    client_spec:
      class_name: "helm.clients.huggingface_client.HuggingFaceClient"

  ## Databricks
  - name: huggingface/dolly-v2-3b
    model_name: databricks/dolly-v2-3b
    tokenizer_name: EleutherAI/gpt-neox-20b
    max_sequence_length: 2048
    client_spec:
      class_name: "helm.clients.huggingface_client.HuggingFaceClient"

  - name: huggingface/dolly-v2-7b
    model_name: databricks/dolly-v2-7b
    tokenizer_name: EleutherAI/gpt-neox-20b
    max_sequence_length: 2048
    client_spec:
      class_name: "helm.clients.huggingface_client.HuggingFaceClient"

  - name: huggingface/dolly-v2-12b
    model_name: databricks/dolly-v2-12b
    tokenizer_name: EleutherAI/gpt-neox-20b
    max_sequence_length: 2048
    client_spec:
      class_name: "helm.clients.huggingface_client.HuggingFaceClient"

  ## EleutherAI
  - name: huggingface/pythia-1b-v0
    model_name: eleutherai/pythia-1b-v0
    tokenizer_name: EleutherAI/gpt-neox-20b
    max_sequence_length: 2048
    client_spec:
      class_name: "helm.clients.huggingface_client.HuggingFaceClient"

  - name: huggingface/pythia-2.8b-v0
    model_name: eleutherai/pythia-2.8b-v0
    tokenizer_name: EleutherAI/gpt-neox-20b
    max_sequence_length: 2048
    client_spec:
      class_name: "helm.clients.huggingface_client.HuggingFaceClient"

  - name: huggingface/pythia-6.9b
    model_name: eleutherai/pythia-6.9b
    tokenizer_name: EleutherAI/gpt-neox-20b
    max_sequence_length: 2048
    client_spec:
      class_name: "helm.clients.huggingface_client.HuggingFaceClient"

  - name: huggingface/pythia-12b-v0
    model_name: eleutherai/pythia-12b-v0
    tokenizer_name: EleutherAI/gpt-neox-20b
    max_sequence_length: 2048
    client_spec:
      class_name: "helm.clients.huggingface_client.HuggingFaceClient"

  - name: huggingface/gpt-j-6b
    model_name: eleutherai/gpt-j-6b
    tokenizer_name: EleutherAI/gpt-j-6B
    max_sequence_length: 2048
    max_request_length: 2049
    client_spec:
      class_name: "helm.clients.huggingface_client.HuggingFaceClient"

  - name: huggingface/gpt-neox-20b
    model_name: eleutherai/gpt-neox-20b
    tokenizer_name: EleutherAI/gpt-neox-20b
    max_sequence_length: 2048
    max_request_length: 2049
    client_spec:
      class_name: "helm.clients.huggingface_client.HuggingFaceClient"

  ## Google
  - name: huggingface/gemma-2-9b
    model_name: google/gemma-2-9b
    tokenizer_name: google/gemma-2-9b
    max_sequence_length: 8192
    client_spec:
      class_name: "helm.clients.huggingface_client.HuggingFaceClient"
      args:
        device_map: auto
        torch_dtype: torch.bfloat16

  - name: huggingface/gemma-2-9b-it
    model_name: google/gemma-2-9b-it
    tokenizer_name: google/gemma-2-9b
    max_sequence_length: 8192
    client_spec:
      class_name: "helm.clients.huggingface_client.HuggingFaceClient"
      args:
        device_map: auto
        torch_dtype: torch.bfloat16

  - name: huggingface/gemma-2-27b
    model_name: google/gemma-2-27b
    tokenizer_name: google/gemma-2-9b
    max_sequence_length: 8192
    client_spec:
      class_name: "helm.clients.huggingface_client.HuggingFaceClient"
      args:
        device_map: auto
        torch_dtype: torch.bfloat16

  - name: huggingface/gemma-2-27b-it
    model_name: google/gemma-2-27b-it
    tokenizer_name: google/gemma-2-9b
    max_sequence_length: 8192
    client_spec:
      class_name: "helm.clients.huggingface_client.HuggingFaceClient"
      args:
        device_map: auto
        torch_dtype: torch.bfloat16

  ## LMSYS
  - name: huggingface/vicuna-7b-v1.3
    model_name: lmsys/vicuna-7b-v1.3
    tokenizer_name: hf-internal-testing/llama-tokenizer
    max_sequence_length: 2048
    client_spec:
      class_name: "helm.clients.huggingface_client.HuggingFaceClient"

  - name: huggingface/vicuna-13b-v1.3
    model_name: lmsys/vicuna-13b-v1.3
    tokenizer_name: hf-internal-testing/llama-tokenizer
    max_sequence_length: 2048
    client_spec:
      class_name: "helm.clients.huggingface_client.HuggingFaceClient"

  ## Meditron 

  - name: huggingface/meditron-7b
    model_name: epfl-llm/meditron-7b
    tokenizer_name: meta-llama/Llama-2-7b-hf
    max_sequence_length: 4094
    client_spec:
      class_name: "helm.clients.huggingface_client.HuggingFaceClient"

  ## Meta
  - name: huggingface/llama-3.1-8b-instruct
    model_name: meta/llama-3.1-8b-instruct
    tokenizer_name: meta/llama-3.1-8b-instruct
    max_sequence_length: 131072
    client_spec:
      class_name: "helm.clients.huggingface_client.HuggingFaceClient"
      args:
        pretrained_model_name_or_path: meta-llama/Llama-3.1-8B-Instruct

  - name: huggingface/llama-3.2-1b-instruct
    model_name: meta/llama-3.2-1b-instruct
    tokenizer_name: meta/llama-3.2-1b-instruct
    max_sequence_length: 131072
    client_spec:
      class_name: "helm.clients.huggingface_client.HuggingFaceClient"
      args:
        pretrained_model_name_or_path: meta-llama/Llama-3.2-1B-Instruct

  - name: huggingface/opt-175b
    model_name: meta/opt-175b
    tokenizer_name: facebook/opt-66b
    max_sequence_length: 2048
    client_spec:
      class_name: "helm.clients.huggingface_client.HuggingFaceClient"
      args:
        pretrained_model_name_or_path: facebook/opt-175b

  - name: huggingface/opt-66b
    model_name: meta/opt-66b
    tokenizer_name: facebook/opt-66b
    max_sequence_length: 2048
    client_spec:
      class_name: "helm.clients.huggingface_client.HuggingFaceClient"
      args:
        pretrained_model_name_or_path: facebook/opt-66b

  - name: huggingface/opt-6.7b
    model_name: meta/opt-6.7b
    tokenizer_name: facebook/opt-66b
    max_sequence_length: 2048
    client_spec:
      class_name: "helm.clients.huggingface_client.HuggingFaceClient"
      args:
        pretrained_model_name_or_path: facebook/opt-6.7b

  - name: huggingface/opt-1.3b
    model_name: meta/opt-1.3b
    tokenizer_name: facebook/opt-66b
    max_sequence_length: 2048
    client_spec:
      class_name: "helm.clients.huggingface_client.HuggingFaceClient"
      args:
        pretrained_model_name_or_path: facebook/opt-1.3b

  ## Microsoft
  - name: huggingface/llava-1.5-7b-hf
    model_name: microsoft/llava-1.5-7b-hf
    tokenizer_name: hf-internal-testing/llama-tokenizer
    max_sequence_length: 2048
    client_spec:
      class_name: "helm.clients.vision_language.huggingface_vlm_client.HuggingFaceVLMClient"
  
  - name: huggingface/llava-1.5-13b-hf
    model_name: microsoft/llava-1.5-13b-hf
    tokenizer_name: hf-internal-testing/llama-tokenizer
    max_sequence_length: 2048
    client_spec:
      class_name: "helm.clients.vision_language.huggingface_vlm_client.HuggingFaceVLMClient"

  - name: huggingface/llava-v1.6-vicuna-7b-hf
    model_name: uw-madison/llava-v1.6-vicuna-7b-hf
    tokenizer_name: hf-internal-testing/llama-tokenizer
    max_sequence_length: 2048
    client_spec:
      class_name: "helm.clients.vision_language.huggingface_vlm_client.HuggingFaceVLMClient"

  - name: huggingface/llava-v1.6-vicuna-13b-hf
    model_name: uw-madison/llava-v1.6-vicuna-13b-hf
    tokenizer_name: hf-internal-testing/llama-tokenizer
    max_sequence_length: 2048
    client_spec:
      class_name: "helm.clients.vision_language.huggingface_vlm_client.HuggingFaceVLMClient"

  - name: huggingface/llava-v1.6-mistral-7b-hf
    model_name: uw-madison/llava-v1.6-mistral-7b-hf
    tokenizer_name: hf-internal-testing/llama-tokenizer
    max_sequence_length: 2048
    client_spec:
      class_name: "helm.clients.vision_language.huggingface_vlm_client.HuggingFaceVLMClient"

  - name: huggingface/llava-v1.6-34b-hf
    model_name: uw-madison/llava-v1.6-34b-hf
    tokenizer_name: hf-internal-testing/llama-tokenizer
    max_sequence_length: 2048
    client_spec:
      class_name: "helm.clients.vision_language.huggingface_vlm_client.HuggingFaceVLMClient"
      
  ## NECTEC
  - name: huggingface/Pathumma-llm-text-1.0.0
    model_name: nectec/Pathumma-llm-text-1.0.0
    tokenizer_name: nectec/Pathumma-llm-text-1.0.0
    max_sequence_length: 8192
    client_spec:
      class_name: "helm.clients.huggingface_client.HuggingFaceClient"

  - name: huggingface/OpenThaiLLM-Prebuilt-7B
    model_name: nectec/OpenThaiLLM-Prebuilt-7B
    tokenizer_name: nectec/OpenThaiLLM-Prebuilt-7B
    max_sequence_length: 4096
    client_spec:
      class_name: "helm.clients.huggingface_client.HuggingFaceClient"
    
  ## KAIST AI
  - name: huggingface/prometheus-vision-13b-v1.0-hf
    model_name: kaistai/prometheus-vision-13b-v1.0-hf
    tokenizer_name: hf-internal-testing/llama-tokenizer
    max_sequence_length: 2048
    client_spec:
      class_name: "helm.clients.vision_language.huggingface_vlm_client.HuggingFaceVLMClient"

  ## OpenFlamingo
  - name: openflamingo/OpenFlamingo-9B-vitl-mpt7b
    model_name: openflamingo/OpenFlamingo-9B-vitl-mpt7b
    tokenizer_name: anas-awadalla/mpt-7b
    max_sequence_length: 2048
    client_spec:
      class_name: "helm.clients.vision_language.open_flamingo_client.OpenFlamingoClient"
      args:
        checkpoint_path: "openflamingo/OpenFlamingo-9B-vitl-mpt7b"
        tokenizer_name: "anas-awadalla-2/mpt-7b"
        cross_attn_every_n_layers: 4

  ## Microsoft
  - name: together/phi-2
    model_name: microsoft/phi-2
    tokenizer_name: microsoft/phi-2
    max_sequence_length: 2047
    client_spec:
      class_name: "helm.clients.together_client.TogetherClient" 

  - name: huggingface/phi-3-small-8k-instruct
    model_name: microsoft/phi-3-small-8k-instruct
    tokenizer_name: microsoft/phi-3-small-8k-instruct
    max_sequence_length: 8192
    client_spec:
      class_name: "helm.clients.huggingface_client.HuggingFaceClient"
      args:
        torch_dtype: auto
        trust_remote_code: true

  - name: huggingface/phi-3-medium-4k-instruct
    model_name: microsoft/phi-3-medium-4k-instruct
    tokenizer_name: microsoft/phi-3-medium-4k-instruct
    max_sequence_length: 4096
    client_spec:
      class_name: "helm.clients.huggingface_client.HuggingFaceClient"
      args:
        device_map: auto
        torch_dtype: auto

  - name: huggingface/phi-3.5-mini-instruct-4bit
    model_name: microsoft/phi-3.5-mini-instruct
    tokenizer_name: microsoft/phi-3.5-mini-instruct
    max_sequence_length: 131072
    client_spec:
      class_name: "helm.clients.huggingface_client.HuggingFaceClient"
      args:
        device_map: auto
        torch_dtype: "float16"
        quantization_config:
          load_in_4bit: true
        attn_implementation: "flash_attention_2"
  
  - name: huggingface/phi-3.5-mini-instruct
    model_name: microsoft/phi-3.5-mini-instruct
    tokenizer_name: microsoft/phi-3.5-mini-instruct
    max_sequence_length: 131072
    client_spec:
      class_name: "helm.clients.huggingface_client.HuggingFaceClient"

  - name: huggingface/phi-3.5-moe-instruct
    model_name: microsoft/phi-3.5-moe-instruct
    tokenizer_name: microsoft/phi-3.5-mini-instruct
    max_sequence_length: 131072
    client_spec:
      class_name: "helm.clients.huggingface_client.HuggingFaceClient"
      args:
        device_map: auto
        torch_dtype: auto

  ## Mistral AI
  - name: huggingface/bakLlava-v1-hf
    model_name: mistralai/bakLlava-v1-hf
    tokenizer_name: hf-internal-testing/llama-tokenizer
    max_sequence_length: 2048
    client_spec:
      class_name: "helm.clients.vision_language.huggingface_vlm_client.HuggingFaceVLMClient"

  ## MosaicML
  - name: huggingface/mpt-7b
    model_name: mosaicml/mpt-7b
    tokenizer_name: EleutherAI/gpt-neox-20b
    max_sequence_length: 2048
    client_spec:
      class_name: "helm.clients.huggingface_client.HuggingFaceClient"
      args:
        pretrained_model_name_or_path: mosaicml/mpt-7b

  - name: huggingface/mpt-instruct-7b
    model_name: mosaicml/mpt-instruct-7b
    tokenizer_name: EleutherAI/gpt-neox-20b
    max_sequence_length: 2048
    client_spec:
      class_name: "helm.clients.huggingface_client.HuggingFaceClient"
      args:
        pretrained_model_name_or_path: mosaicml/mpt-7b-instruct

  - name: huggingface/mpt-30b
    model_name: mosaicml/mpt-30b
    tokenizer_name: EleutherAI/gpt-neox-20b
    max_sequence_length: 2048
    client_spec:
      class_name: "helm.clients.huggingface_client.HuggingFaceClient"

  - name: huggingface/mpt-instruct-30b
    model_name: mosaicml/mpt-instruct-30b
    tokenizer_name: EleutherAI/gpt-neox-20b
    max_sequence_length: 2048
    client_spec:
      class_name: "helm.clients.huggingface_client.HuggingFaceClient"
      args:
        pretrained_model_name_or_path: mosaicml/mpt-30b-instruct

  ## OpenAI
  - name: huggingface/gpt2
    model_name: openai/gpt2
    tokenizer_name: huggingface/gpt2
    max_sequence_length: 1024
    max_request_length: 1025
    client_spec:
      class_name: "helm.clients.huggingface_client.HuggingFaceClient"
      args:
        pretrained_model_name_or_path: openai-community/gpt2

  ## OpenThaiGPT
  - name: huggingface/openthaigpt-1.0.0-7b-chat
    model_name: openthaigpt/openthaigpt-1.0.0-7b-chat
    tokenizer_name: openthaigpt/openthaigpt-1.0.0-7b-chat
    max_sequence_length: 4096
    client_spec:
      class_name: "helm.clients.huggingface_client.HuggingFaceClient"

  - name: huggingface/openthaigpt-1.0.0-13b-chat
    model_name: openthaigpt/openthaigpt-1.0.0-13b-chat
    tokenizer_name: openthaigpt/openthaigpt-1.0.0-7b-chat
    max_sequence_length: 4096
    client_spec:
      class_name: "helm.clients.huggingface_client.HuggingFaceClient"
      args:
        device_map: auto

  - name: huggingface/openthaigpt-1.0.0-70b-chat
    model_name: openthaigpt/openthaigpt-1.0.0-70b-chat
    tokenizer_name: huggingface/openthaigpt-1.0.0-7b-chat
    max_sequence_length: 4096
    client_spec:
      class_name: "helm.clients.huggingface_client.HuggingFaceClient"
      args:
        device_map: auto

  ## SAIL (SEA AI Lab)
  - name: huggingface/sailor-7b
    model_name: sail/sailor-7b
    tokenizer_name: qwen/qwen1.5-7b
    max_sequence_length: 32768
    client_spec:
      class_name: "helm.clients.huggingface_client.HuggingFaceClient"

  - name: huggingface/sailor-7b-chat
    model_name: sail/sailor-7b-chat
    tokenizer_name: qwen/qwen1.5-7b
    max_sequence_length: 32768
    client_spec:
      class_name: "helm.clients.huggingface_client.HuggingFaceClient"

  - name: huggingface/sailor-14b
    model_name: sail/sailor-14b
    tokenizer_name: qwen/qwen1.5-7b
    max_sequence_length: 32768
    client_spec:
      class_name: "helm.clients.huggingface_client.HuggingFaceClient"
      args:
        device_map: auto

  - name: huggingface/sailor-14b-chat
    model_name: sail/sailor-14b-chat
    tokenizer_name: qwen/qwen1.5-7b
    max_sequence_length: 32768
    client_spec:
      class_name: "helm.clients.huggingface_client.HuggingFaceClient"
      args:
        device_map: auto

  # SambaNova
  - name: huggingface/sambalingo-thai-base
    model_name: sambanova/sambalingo-thai-base
    tokenizer_name: sambanova/sambalingo-thai-base
    max_sequence_length: 4096
    client_spec:
      class_name: "helm.clients.huggingface_client.HuggingFaceClient"
      args:
        pretrained_model_name_or_path: sambanovasystems/SambaLingo-Thai-Base

  - name: huggingface/sambalingo-thai-chat
    model_name: sambanova/sambalingo-thai-chat
    tokenizer_name: sambanova/sambalingo-thai-base
    max_sequence_length: 4096
    client_spec:
      class_name: "helm.clients.huggingface_client.HuggingFaceClient"
      args:
        pretrained_model_name_or_path: sambanovasystems/SambaLingo-Thai-Base

  - name: huggingface/sambalingo-thai-base-70b
    model_name: sambanova/sambalingo-thai-base-70b
    tokenizer_name: sambanova/sambalingo-thai-base
    max_sequence_length: 4096
    client_spec:
      class_name: "helm.clients.huggingface_client.HuggingFaceClient"
      args:
        pretrained_model_name_or_path: sambanovasystems/SambaLingo-Thai-Base-70B
        device_map: auto

  - name: huggingface/sambalingo-thai-chat-70b
    model_name: sambanova/sambalingo-thai-chat-70b
    tokenizer_name: sambanova/sambalingo-thai-base
    max_sequence_length: 4096
    client_spec:
      class_name: "helm.clients.huggingface_client.HuggingFaceClient"
      args:
        pretrained_model_name_or_path: sambanovasystems/SambaLingo-Thai-Base-70B
        device_map: auto

  ## SCB10X
  - name: huggingface/typhoon-7b
    model_name: scb10x/typhoon-7b
    tokenizer_name: scb10x/typhoon-7b
    max_sequence_length: 4096
    client_spec:
      class_name: "helm.clients.huggingface_client.HuggingFaceClient"

  - name: huggingface/typhoon-v1.5-8b
    model_name: scb10x/typhoon-v1.5-8b
    tokenizer_name: meta/llama-3-8b
    max_sequence_length: 8192
    client_spec:
      class_name: "helm.clients.huggingface_client.HuggingFaceClient"

  - name: huggingface/typhoon-v1.5-8b-instruct
    model_name: scb10x/typhoon-v1.5-8b-instruct
    tokenizer_name: meta/llama-3-8b
    max_sequence_length: 8192
    client_spec:
      class_name: "helm.clients.huggingface_client.HuggingFaceClient"

  - name: huggingface/typhoon-v1.5-72b
    model_name: scb10x/typhoon-v1.5-72b
    tokenizer_name: qwen/qwen1.5-7b
    max_sequence_length: 32768
    client_spec:
      class_name: "helm.clients.huggingface_client.HuggingFaceClient"
      args:
        device_map: auto

  - name: huggingface/typhoon-v1.5-72b-instruct
    model_name: scb10x/typhoon-v1.5-72b-instruct
    tokenizer_name: qwen/qwen1.5-7b
    max_sequence_length: 32768
    client_spec:
      class_name: "helm.clients.huggingface_client.HuggingFaceClient"
      args:
        device_map: auto

  - name: huggingface/llama-3-typhoon-v1.5x-8b-instruct
    model_name: scb10x/llama-3-typhoon-v1.5x-8b-instruct
    tokenizer_name: meta/llama-3-8b
    max_sequence_length: 8192
    client_spec:
      class_name: "helm.clients.huggingface_client.HuggingFaceClient"

  - name: huggingface/llama-3-typhoon-v1.5x-70b-instruct
    model_name: scb10x/llama-3-typhoon-v1.5x-70b-instruct
    tokenizer_name: meta/llama-3-8b
    max_sequence_length: 8192
    client_spec:
      class_name: "helm.clients.huggingface_client.HuggingFaceClient"
      args:
        device_map: auto

  # Alibaba DAMO Academy
  - name: huggingface/seallm-7b-v2
    model_name: damo/seallm-7b-v2
    tokenizer_name: damo/seallm-7b-v2
    max_sequence_length: 4096
    client_spec:
      class_name: "helm.clients.huggingface_client.HuggingFaceClient"
      args:
        pretrained_model_name_or_path: SeaLLMs/SeaLLM-7B-v2

  - name: huggingface/seallm-7b-v2.5
    model_name: damo/seallm-7b-v2.5
    tokenizer_name: damo/seallm-7b-v2.5
    max_sequence_length: 4096
    client_spec:
      class_name: "helm.clients.huggingface_client.HuggingFaceClient"
      args:
        pretrained_model_name_or_path: SeaLLMs/SeaLLM-7B-v2.5

  ## StabilityAI
  - name: huggingface/stablelm-base-alpha-3b
    model_name: stabilityai/stablelm-base-alpha-3b
    tokenizer_name: EleutherAI/gpt-neox-20b
    max_sequence_length: 4096
    client_spec:
      class_name: "helm.clients.huggingface_client.HuggingFaceClient"

  - name: huggingface/stablelm-base-alpha-7b
    model_name: stabilityai/stablelm-base-alpha-7b
    tokenizer_name: EleutherAI/gpt-neox-20b
    max_sequence_length: 4096
    client_spec:
      class_name: "helm.clients.huggingface_client.HuggingFaceClient"

  # Upstage
  - name: huggingface/solar-pro-preview-instruct
    model_name: upstage/solar-pro-preview-instruct
    tokenizer_name: upstage/solar-pro-preview-instruct
    max_sequence_length: 4096
    client_spec:
      class_name: "helm.clients.huggingface_client.HuggingFaceClient"
      args:
        torch_dtype: auto
        trust_remote_code: true

  ## Text-to-Image Diffusion Models

  - name: huggingface/dreamlike-diffusion-v1-0
    model_name: huggingface/dreamlike-diffusion-v1-0
    tokenizer_name: openai/clip-vit-large-patch14
    max_sequence_length: 75
    client_spec:
      class_name: "helm.clients.image_generation.huggingface_diffusers_client.HuggingFaceDiffusersClient"
    window_service_spec:
      class_name: "helm.benchmark.window_services.image_generation.clip_window_service.CLIPWindowService"

  - name: huggingface/dreamlike-photoreal-v2-0
    model_name: huggingface/dreamlike-photoreal-v2-0
    tokenizer_name: openai/clip-vit-large-patch14
    max_sequence_length: 75
    client_spec:
      class_name: "helm.clients.image_generation.huggingface_diffusers_client.HuggingFaceDiffusersClient"
    window_service_spec:
      class_name: "helm.benchmark.window_services.image_generation.clip_window_service.CLIPWindowService"

  - name: huggingface/openjourney-v1-0
    model_name: huggingface/openjourney-v1-0
    tokenizer_name: openai/clip-vit-large-patch14
    max_sequence_length: 75
    client_spec:
      class_name: "helm.clients.image_generation.huggingface_diffusers_client.HuggingFaceDiffusersClient"
    window_service_spec:
      class_name: "helm.benchmark.window_services.image_generation.clip_window_service.CLIPWindowService"

  - name: huggingface/openjourney-v2-0
    model_name: huggingface/openjourney-v2-0
    tokenizer_name: openai/clip-vit-large-patch14
    max_sequence_length: 75
    client_spec:
      class_name: "helm.clients.image_generation.huggingface_diffusers_client.HuggingFaceDiffusersClient"
    window_service_spec:
      class_name: "helm.benchmark.window_services.image_generation.clip_window_service.CLIPWindowService"

  - name: huggingface/redshift-diffusion
    model_name: huggingface/redshift-diffusion
    tokenizer_name: openai/clip-vit-large-patch14
    max_sequence_length: 75
    client_spec:
      class_name: "helm.clients.image_generation.huggingface_diffusers_client.HuggingFaceDiffusersClient"
    window_service_spec:
      class_name: "helm.benchmark.window_services.image_generation.clip_window_service.CLIPWindowService"

  - name: huggingface/promptist-stable-diffusion-v1-4
    model_name: huggingface/promptist-stable-diffusion-v1-4
    tokenizer_name: openai/clip-vit-large-patch14
    max_sequence_length: 75
    client_spec:
      class_name: "helm.clients.image_generation.huggingface_diffusers_client.HuggingFaceDiffusersClient"
    window_service_spec:
      class_name: "helm.benchmark.window_services.image_generation.clip_window_service.CLIPWindowService"

  - name: huggingface/stable-diffusion-v1-4
    model_name: huggingface/stable-diffusion-v1-4
    tokenizer_name: openai/clip-vit-large-patch14
    max_sequence_length: 75
    client_spec:
      class_name: "helm.clients.image_generation.huggingface_diffusers_client.HuggingFaceDiffusersClient"
    window_service_spec:
      class_name: "helm.benchmark.window_services.image_generation.clip_window_service.CLIPWindowService"

  - name: huggingface/stable-diffusion-v1-5
    model_name: huggingface/stable-diffusion-v1-5
    tokenizer_name: openai/clip-vit-large-patch14
    max_sequence_length: 75
    client_spec:
      class_name: "helm.clients.image_generation.huggingface_diffusers_client.HuggingFaceDiffusersClient"
    window_service_spec:
      class_name: "helm.benchmark.window_services.image_generation.clip_window_service.CLIPWindowService"

  - name: huggingface/stable-diffusion-v2-base
    model_name: huggingface/stable-diffusion-v2-base
    tokenizer_name: openai/clip-vit-large-patch14
    max_sequence_length: 75
    client_spec:
      class_name: "helm.clients.image_generation.huggingface_diffusers_client.HuggingFaceDiffusersClient"
    window_service_spec:
      class_name: "helm.benchmark.window_services.image_generation.clip_window_service.CLIPWindowService"

  - name: huggingface/stable-diffusion-v2-1-base
    model_name: huggingface/stable-diffusion-v2-1-base
    tokenizer_name: openai/clip-vit-large-patch14
    max_sequence_length: 75
    client_spec:
      class_name: "helm.clients.image_generation.huggingface_diffusers_client.HuggingFaceDiffusersClient"
    window_service_spec:
      class_name: "helm.benchmark.window_services.image_generation.clip_window_service.CLIPWindowService"

  - name: huggingface/stable-diffusion-safe-weak
    model_name: huggingface/stable-diffusion-safe-weak
    tokenizer_name: openai/clip-vit-large-patch14
    max_sequence_length: 75
    client_spec:
      class_name: "helm.clients.image_generation.huggingface_diffusers_client.HuggingFaceDiffusersClient"
    window_service_spec:
      class_name: "helm.benchmark.window_services.image_generation.clip_window_service.CLIPWindowService"

  - name: huggingface/stable-diffusion-safe-medium
    model_name: huggingface/stable-diffusion-safe-medium
    tokenizer_name: openai/clip-vit-large-patch14
    max_sequence_length: 75
    client_spec:
      class_name: "helm.clients.image_generation.huggingface_diffusers_client.HuggingFaceDiffusersClient"
    window_service_spec:
      class_name: "helm.benchmark.window_services.image_generation.clip_window_service.CLIPWindowService"

  - name: huggingface/stable-diffusion-safe-strong
    model_name: huggingface/stable-diffusion-safe-strong
    tokenizer_name: openai/clip-vit-large-patch14
    max_sequence_length: 75
    client_spec:
      class_name: "helm.clients.image_generation.huggingface_diffusers_client.HuggingFaceDiffusersClient"
    window_service_spec:
      class_name: "helm.benchmark.window_services.image_generation.clip_window_service.CLIPWindowService"

  - name: huggingface/stable-diffusion-safe-max
    model_name: huggingface/stable-diffusion-safe-max
    tokenizer_name: openai/clip-vit-large-patch14
    max_sequence_length: 75
    client_spec:
      class_name: "helm.clients.image_generation.huggingface_diffusers_client.HuggingFaceDiffusersClient"
    window_service_spec:
      class_name: "helm.benchmark.window_services.image_generation.clip_window_service.CLIPWindowService"

  - name: huggingface/vintedois-diffusion-v0-1
    model_name: huggingface/vintedois-diffusion-v0-1
    tokenizer_name: openai/clip-vit-large-patch14
    max_sequence_length: 75
    client_spec:
      class_name: "helm.clients.image_generation.huggingface_diffusers_client.HuggingFaceDiffusersClient"
    window_service_spec:
      class_name: "helm.benchmark.window_services.image_generation.clip_window_service.CLIPWindowService"

  - name: segmind/Segmind-Vega
    model_name: segmind/Segmind-Vega
    tokenizer_name: openai/clip-vit-large-patch14
    max_sequence_length: 75
    client_spec:
      class_name: "helm.clients.image_generation.huggingface_diffusers_client.HuggingFaceDiffusersClient"
    window_service_spec:
      class_name: "helm.benchmark.window_services.image_generation.clip_window_service.CLIPWindowService"

  - name: segmind/SSD-1B
    model_name: segmind/SSD-1B
    tokenizer_name: openai/clip-vit-large-patch14
    max_sequence_length: 75
    client_spec:
      class_name: "helm.clients.image_generation.huggingface_diffusers_client.HuggingFaceDiffusersClient"
    window_service_spec:
      class_name: "helm.benchmark.window_services.image_generation.clip_window_service.CLIPWindowService"

  - name: stabilityai/stable-diffusion-xl-base-1.0
    model_name: stabilityai/stable-diffusion-xl-base-1.0
    tokenizer_name: openai/clip-vit-large-patch14
    max_sequence_length: 75
    client_spec:
      class_name: "helm.clients.image_generation.huggingface_diffusers_client.HuggingFaceDiffusersClient"
    window_service_spec:
      class_name: "helm.benchmark.window_services.image_generation.clip_window_service.CLIPWindowService"

  # HuggingFaceM4
  - name: HuggingFaceM4/idefics2-8b
    model_name: HuggingFaceM4/idefics2-8b
    # From https://huggingface.co/docs/transformers/main/en/model_doc/idefics2,
    # "constructs a IDEFICS2 processor which wraps a LLama tokenizer."
    tokenizer_name: hf-internal-testing/llama-tokenizer
    max_sequence_length: 2048
    client_spec:
      class_name: "helm.clients.vision_language.huggingface_vision2seq_client.HuggingFaceVision2SeqClient"

  - name: HuggingFaceM4/idefics-9b
    model_name: HuggingFaceM4/idefics-9b
    tokenizer_name: HuggingFaceM4/idefics-9b
    max_sequence_length: 2048
    client_spec:
      class_name: "helm.clients.vision_language.idefics_client.IDEFICSClient"

  - name: HuggingFaceM4/idefics-9b-instruct
    model_name: HuggingFaceM4/idefics-9b-instruct
    tokenizer_name: HuggingFaceM4/idefics-9b-instruct
    max_sequence_length: 2048
    client_spec:
      class_name: "helm.clients.vision_language.idefics_client.IDEFICSClient"

  - name: HuggingFaceM4/idefics-80b
    model_name: HuggingFaceM4/idefics-80b
    tokenizer_name: HuggingFaceM4/idefics-80b
    max_sequence_length: 2048
    client_spec:
      class_name: "helm.clients.vision_language.idefics_client.IDEFICSClient"

  - name: HuggingFaceM4/idefics-80b-instruct
    model_name: HuggingFaceM4/idefics-80b-instruct
    tokenizer_name: HuggingFaceM4/idefics-80b-instruct
    max_sequence_length: 2048
    client_spec:
      class_name: "helm.clients.vision_language.idefics_client.IDEFICSClient"

  # Lexica
  - name: lexica/search-stable-diffusion-1.5
    model_name: lexica/search-stable-diffusion-1.5
    tokenizer_name: openai/clip-vit-large-patch14
    max_sequence_length: 200
    client_spec:
      class_name: "helm.clients.image_generation.lexica_client.LexicaClient"
    window_service_spec:
      class_name: "helm.benchmark.window_services.image_generation.lexica_search_window_service.LexicaSearchWindowService"

  # Kakao
  - name: kakaobrain/mindall-e
    model_name: kakaobrain/mindall-e
    tokenizer_name: openai/clip-vit-large-patch14
    max_sequence_length: 75
    client_spec:
      class_name: "helm.clients.image_generation.mindalle_client.MinDALLEClient"
    window_service_spec:
      class_name: "helm.benchmark.window_services.image_generation.clip_window_service.CLIPWindowService"

  # Lighting AI
  - name: lightningai/lit-gpt
    model_name: lightningai/lit-gpt
    tokenizer_name: lightningai/lit-gpt
    max_sequence_length: 2048
    client_spec:
      class_name: "helm.clients.lit_gpt_client.LitGPTClient"
      args:
        checkpoint_dir: "" # Path to the checkpoint directory
        precision: bf16-true

  # Mistral AI

  - name: mistralai/ministral-3b-2410
    model_name: mistralai/ministral-3b-2410
    tokenizer_name: mistralai/Ministral-8B-Instruct-2410
    max_sequence_length: 128000
    client_spec:
      class_name: "helm.clients.mistral_client.MistralAIClient"

  - name: mistralai/ministral-8b-2410
    model_name: mistralai/ministral-8b-2410
    tokenizer_name: mistralai/Ministral-8B-Instruct-2410
    max_sequence_length: 128000
    client_spec:
      class_name: "helm.clients.mistral_client.MistralAIClient"

  - name: mistralai/mistral-small-2402
    model_name: mistralai/mistral-small-2402
    tokenizer_name: mistralai/Mistral-7B-v0.1
    max_sequence_length: 32000
    client_spec:
      class_name: "helm.clients.mistral_client.MistralAIClient"

  - name: mistralai/mistral-small-2409
    model_name: mistralai/mistral-small-2409
    tokenizer_name: mistralai/Mistral-7B-v0.1
    max_sequence_length: 32000
    client_spec:
      class_name: "helm.clients.mistral_client.MistralAIClient"

  - name: mistralai/mistral-small-2501
    model_name: mistralai/mistral-small-2501
    tokenizer_name: mistralai/Mistral-Small-24B-Instruct-2501
    max_sequence_length: 32000
    client_spec:
      class_name: "helm.clients.mistral_client.MistralAIClient"

  - name: mistralai/mistral-small-2503
    model_name: mistralai/mistral-small-2503
    tokenizer_name: mistralai/Mistral-Small-24B-Instruct-2501
    max_sequence_length: 128000
    client_spec:
      class_name: "helm.clients.mistral_client.MistralAIClient"

  - name: mistralai/mistral-medium-2312
    model_name: mistralai/mistral-medium-2312
    tokenizer_name: mistralai/Mistral-7B-v0.1
    max_sequence_length: 32000
    client_spec:
      class_name: "helm.clients.mistral_client.MistralAIClient"

  - name: mistralai/mistral-large-2402
    model_name: mistralai/mistral-large-2402
    tokenizer_name: mistralai/Mistral-7B-v0.1
    max_sequence_length: 32000
    client_spec:
      class_name: "helm.clients.mistral_client.MistralAIClient"

  - name: mistralai/mistral-large-2407
    model_name: mistralai/mistral-large-2407
    tokenizer_name: mistralai/Mistral-Large-Instruct-2407
    max_sequence_length: 128000
    client_spec:
      class_name: "helm.clients.mistral_client.MistralAIClient"

  - name: mistralai/mistral-large-2411
    model_name: mistralai/mistral-large-2411
    tokenizer_name: mistralai/Mistral-Large-Instruct-2411
    max_sequence_length: 128000
    client_spec:
      class_name: "helm.clients.mistral_client.MistralAIClient"

  - name: mistralai/open-mistral-nemo-2407
    model_name: mistralai/open-mistral-nemo-2407
    tokenizer_name: mistralai/Mistral-Nemo-Base-2407
    max_sequence_length: 128000
    client_spec:
      class_name: "helm.clients.mistral_client.MistralAIClient"

  - name: mistralai/pixtral-12b-2409
    model_name: mistralai/pixtral-12b-2409
    tokenizer_name: mistralai/Mistral-7B-v0.1
    max_sequence_length: 128000
    client_spec:
      class_name: "helm.clients.mistral_client.MistralAIClient"

  - name: mistralai/pixtral-large-2411
    model_name: mistralai/pixtral-large-2411
    tokenizer_name: mistralai/Mistral-Large-Instruct-2407
    max_sequence_length: 128000
    client_spec:
      class_name: "helm.clients.mistral_client.MistralAIClient"


  # Neurips
  - name: neurips/local
    model_name: neurips/local
    tokenizer_name: neurips/local
    max_sequence_length: 2048
    client_spec:
      class_name: "helm.clients.http_model_client.HTTPModelClient"

  # Nvidia
  - name: nvidia/megatron-gpt2
    model_name: nvidia/megatron-gpt2
    tokenizer_name: huggingface/gpt2
    max_sequence_length: 1024
    client_spec:
      class_name: "helm.clients.megatron_client.MegatronClient"

  - name: nvidia/nemotron-4-340b-instruct
    model_name: nvidia/nemotron-4-340b-instruct
    tokenizer_name: nvidia/nemotron-4-340b-instruct
    max_sequence_length: 4085
    client_spec:
      class_name: "helm.clients.nvidia_nim_client.NvidiaNimClient"

  # OpenAI

  ## GPT 3 Models

  - name: openai/davinci-002
    model_name: openai/davinci-002
    tokenizer_name: openai/cl100k_base
    # Claimed sequence length is 16,384 tokens but we round down to 16,000 tokens
    # to provide a margin of error.
    max_sequence_length: 16000
    client_spec:
      class_name: "helm.clients.openai_client.OpenAILegacyCompletionsClient"

  - name: openai/babbage-002
    model_name: openai/babbage-002
    tokenizer_name: openai/cl100k_base
    # Claimed sequence length is 16,384 tokens but we round down to 16,000 tokens
    # to provide a margin of error.
    max_sequence_length: 16000
    client_spec:
      class_name: "helm.clients.openai_client.OpenAILegacyCompletionsClient"

  ## GPT 3.5 Turbo Models
  # ChatGPT: https://openai.com/blog/chatgpt

  - name: openai/gpt-3.5-turbo-instruct
    model_name: openai/gpt-3.5-turbo-instruct
    tokenizer_name: openai/cl100k_base
    max_sequence_length: 4096
    max_request_length: 4097
    client_spec:
      class_name: "helm.clients.openai_client.OpenAILegacyCompletionsClient"

  # The claimed sequence length is 4096, but as of 2023-03-07, the empirical usable
  # sequence length is smaller at 4087 with one user input message and one assistant
  # output message because ChatGPT uses special tokens for message roles and boundaries.
  # We use a rounded-down sequence length of 4000 to account for these special tokens.
  - name: openai/gpt-3.5-turbo-0301
    model_name: openai/gpt-3.5-turbo-0301
    tokenizer_name: openai/cl100k_base
    max_sequence_length: 4000
    max_request_length: 4001
    client_spec:
      class_name: "helm.clients.openai_client.OpenAIClient"

  # The claimed sequence length is 4096, but as of 2023-03-07, the empirical usable
  # sequence length is smaller at 4087 with one user input message and one assistant
  # output message because ChatGPT uses special tokens for message roles and boundaries.
  # We use a rounded-down sequence length of 4000 to account for these special tokens.
  - name: openai/gpt-3.5-turbo-0613
    model_name: openai/gpt-3.5-turbo-0613
    tokenizer_name: openai/cl100k_base
    max_sequence_length: 4000
    max_request_length: 4001
    client_spec:
      class_name: "helm.clients.openai_client.OpenAIClient"

  # Claimed length is 16,384; we round down to 16,000 for the same reasons as explained
  # in the openai/gpt-3.5-turbo-0613 comment
  - name: openai/gpt-3.5-turbo-16k-0613
    model_name: openai/gpt-3.5-turbo-16k-0613
    tokenizer_name: openai/cl100k_base
    max_sequence_length: 16000
    max_request_length: 16001
    client_spec:
      class_name: "helm.clients.openai_client.OpenAIClient"

  # Claimed length is 16,384; we round down to 16,000 for the same reasons as explained
  # in the openai/gpt-3.5-turbo-0613 comment
  - name: openai/gpt-3.5-turbo-1106
    model_name: openai/gpt-3.5-turbo-1106
    tokenizer_name: openai/cl100k_base
    max_sequence_length: 16000
    max_request_length: 16001
    client_spec:
      class_name: "helm.clients.openai_client.OpenAIClient"

  # Claimed length is 16,384; we round down to 16,000 for the same reasons as explained
  # in the openai/gpt-3.5-turbo-0613 comment
  - name: openai/gpt-3.5-turbo-0125
    model_name: openai/gpt-3.5-turbo-0125
    tokenizer_name: openai/cl100k_base
    max_sequence_length: 16000
    client_spec:
      class_name: "helm.clients.openai_client.OpenAIClient"

  ## GPT 4 Models

  - name: openai/gpt-4-1106-preview
    model_name: openai/gpt-4-1106-preview
    tokenizer_name: openai/cl100k_base
    # According to https://help.openai.com/en/articles/8555510-gpt-4-turbo,
    # the maximum number of output tokens for this model is 4096
    # TODO: add max_generated_tokens_length of 4096 https://github.com/stanford-crfm/helm/issues/2098
    max_sequence_length: 128000
    max_request_length: 128001
    client_spec:
      class_name: "helm.clients.openai_client.OpenAIClient"

  - name: openai/gpt-4-0314
    model_name: openai/gpt-4-0314
    tokenizer_name: openai/cl100k_base
    max_sequence_length: 8192
    max_request_length: 8193
    client_spec:
      class_name: "helm.clients.openai_client.OpenAIClient"

  - name: openai/gpt-4-32k-0314
    model_name: openai/gpt-4-32k-0314
    tokenizer_name: openai/cl100k_base
    max_sequence_length: 32768
    max_request_length: 32769
    client_spec:
      class_name: "helm.clients.openai_client.OpenAIClient"

  - name: openai/gpt-4-0613
    model_name: openai/gpt-4-0613
    tokenizer_name: openai/cl100k_base
    max_sequence_length: 8192
    max_request_length: 8193
    client_spec:
      class_name: "helm.clients.openai_client.OpenAIClient"

  - name: openai/gpt-4-32k-0613
    model_name: openai/gpt-4-32k-0613
    tokenizer_name: openai/cl100k_base
    max_sequence_length: 32768
    max_request_length: 32769
    client_spec:
      class_name: "helm.clients.openai_client.OpenAIClient"

  - name: openai/gpt-4-0125-preview
    model_name: openai/gpt-4-0125-preview
    tokenizer_name: openai/cl100k_base
    # According to https://help.openai.com/en/articles/8555510-gpt-4-turbo,
    # the maximum number of output tokens for this model is 4096
    # TODO: add max_generated_tokens_length of 4096 https://github.com/stanford-crfm/helm/issues/2098
    max_sequence_length: 128000
    max_request_length: 128001
    client_spec:
      class_name: "helm.clients.openai_client.OpenAIClient"

  - name: openai/gpt-4-turbo-2024-04-09
    model_name: openai/gpt-4-turbo-2024-04-09
    tokenizer_name: openai/cl100k_base
    max_sequence_length: 128000
    client_spec:
      class_name: "helm.clients.openai_client.OpenAIClient"

  - name: openai/gpt-4o-2024-05-13
    model_name: openai/gpt-4o-2024-05-13
    tokenizer_name: openai/o200k_base
    max_sequence_length: 128000
    client_spec:
      class_name: "helm.clients.openai_client.OpenAIClient"

  - name: openai/gpt-4o-2024-08-06
    model_name: openai/gpt-4o-2024-08-06
    tokenizer_name: openai/o200k_base
    max_sequence_length: 128000
    client_spec:
      class_name: "helm.clients.openai_client.OpenAIClient"

  - name: openai/gpt-4o-2024-11-20
    model_name: openai/gpt-4o-2024-11-20
    tokenizer_name: openai/o200k_base
    max_sequence_length: 128000
    client_spec:
      class_name: "helm.clients.openai_client.OpenAIClient"

  - name: openai/gpt-4o-mini-2024-07-18
    model_name: openai/gpt-4o-mini-2024-07-18
    tokenizer_name: openai/o200k_base
    max_sequence_length: 128000
    client_spec:
      class_name: "helm.clients.openai_client.OpenAIClient"

  - name: openai/gpt-4.1-2025-04-14
    model_name: openai/gpt-4.1-2025-04-14
    tokenizer_name: openai/o200k_base
    max_sequence_length: 1047576
    client_spec:
      class_name: "helm.clients.openai_client.OpenAIClient"

  - name: openai/gpt-4.1-mini-2025-04-14
    model_name: openai/gpt-4.1-mini-2025-04-14
    tokenizer_name: openai/o200k_base
    max_sequence_length: 1047576
    client_spec:
      class_name: "helm.clients.openai_client.OpenAIClient"

  - name: openai/gpt-4.1-nano-2025-04-14
    model_name: openai/gpt-4.1-nano-2025-04-14
    tokenizer_name: openai/o200k_base
    max_sequence_length: 1047576
    client_spec:
      class_name: "helm.clients.openai_client.OpenAIClient"

  - name: openai/whisper-1_gpt-4o-2024-11-20
    model_name: openai/whisper-1_gpt-4o-2024-11-20
    tokenizer_name: openai/o200k_base
    max_sequence_length: 128000
    client_spec:
      class_name: "helm.clients.openai_client.OpenAITranscriptionThenCompletionClient"

  - name: openai/gpt-4o-transcribe_gpt-4o-2024-11-20
    model_name: openai/gpt-4o-transcribe_gpt-4o-2024-11-20
    tokenizer_name: openai/o200k_base
    max_sequence_length: 128000
    client_spec:
      class_name: "helm.clients.openai_client.OpenAITranscriptionThenCompletionClient"

  - name: openai/gpt-4o-mini-transcribe_gpt-4o-2024-11-20
    model_name: openai/gpt-4o-mini-transcribe_gpt-4o-2024-11-20
    tokenizer_name: openai/o200k_base
    max_sequence_length: 128000
    client_spec:
      class_name: "helm.clients.openai_client.OpenAITranscriptionThenCompletionClient"

  - name: openai/gpt-4o-audio-preview-2024-10-01
    model_name: openai/gpt-4o-audio-preview-2024-10-01
    tokenizer_name: openai/o200k_base
    max_sequence_length: 128000
    client_spec:
      class_name: "helm.clients.openai_client.OpenAIClient"

  - name: openai/gpt-4o-audio-preview-2024-12-17
    model_name: openai/gpt-4o-audio-preview-2024-12-17
    tokenizer_name: openai/o200k_base
    max_sequence_length: 128000
    client_spec:
      class_name: "helm.clients.openai_client.OpenAIClient"

  - name: openai/gpt-4o-mini-audio-preview-2024-12-17
    model_name: openai/gpt-4o-mini-audio-preview-2024-12-17
    tokenizer_name: openai/o200k_base
    max_sequence_length: 128000
    client_spec:
      class_name: "helm.clients.openai_client.OpenAIClient"

  - name: openai/gpt-4-vision-preview
    model_name: openai/gpt-4-vision-preview
    tokenizer_name: openai/cl100k_base
    max_sequence_length: 128000  # According to https://platform.openai.com/docs/models/gpt-4-and-gpt-4-turbo
    max_request_length: 128001
    max_sequence_and_generated_tokens_length: 132096
    client_spec:
      class_name: "helm.clients.openai_client.OpenAIClient"

  - name: openai/gpt-4-1106-vision-preview
    model_name: openai/gpt-4-1106-vision-preview
    tokenizer_name: openai/cl100k_base
    max_sequence_length: 128000  # According to https://platform.openai.com/docs/models/gpt-4-and-gpt-4-turbo
    max_request_length: 128001
    max_sequence_and_generated_tokens_length: 132096
    client_spec:
      class_name: "helm.clients.openai_client.OpenAIClient"

  ## GPT-4.5
  - name: openai/gpt-4.5-preview-2025-02-27
    model_name: openai/gpt-4.5-preview-2025-02-27
    tokenizer_name: openai/o200k_base
    max_sequence_length: 128000
    client_spec:
      class_name: "helm.clients.openai_client.OpenAIClient"

  ## o1 Models
  - name: openai/o1-pro-2025-03-19
    model_name: openai/o1-pro-2025-03-19
    tokenizer_name: openai/cl100k_base
    max_sequence_length: 128000
    client_spec:
      class_name: "helm.clients.openai_client.OpenAIResponseClient"

  - name: openai/o1-pro-2025-03-19-low-reasoning-effort
    model_name: openai/o1-pro-2025-03-19-low-reasoning-effort
    tokenizer_name: openai/cl100k_base
    max_sequence_length: 128000
    client_spec:
      class_name: "helm.clients.openai_client.OpenAIResponseClient"
      args:
        openai_model_name: o1-pro-2025-03-19
        reasoning_effort: low

  - name: openai/o1-pro-2025-03-19-high-reasoning-effort
    model_name: openai/o1-pro-2025-03-19-high-reasoning-effort
    tokenizer_name: openai/cl100k_base
    max_sequence_length: 128000
    client_spec:
      class_name: "helm.clients.openai_client.OpenAIResponseClient"
      args:
        openai_model_name: o1-pro-2025-03-19
        reasoning_effort: high

  - name: openai/o1-2024-12-17
    model_name: openai/o1-2024-12-17
    tokenizer_name: openai/cl100k_base
    max_sequence_length: 128000
    client_spec:
      class_name: "helm.clients.openai_client.OpenAIClient"

  - name: openai/o1-2024-12-17-low-reasoning-effort
    model_name: openai/o1-2024-12-17-low-reasoning-effort
    tokenizer_name: openai/cl100k_base
    max_sequence_length: 128000
    client_spec:
      class_name: "helm.clients.openai_client.OpenAIClient"
      args:
        openai_model_name: o1-2024-12-17
        reasoning_effort: low

  - name: openai/o1-2024-12-17-high-reasoning-effort
    model_name: openai/o1-2024-12-17-high-reasoning-effort
    tokenizer_name: openai/cl100k_base
    max_sequence_length: 128000
    client_spec:
      class_name: "helm.clients.openai_client.OpenAIClient"
      args:
        openai_model_name: o1-2024-12-17
        reasoning_effort: high

  - name: openai/o1-preview-2024-09-12
    model_name: openai/o1-preview-2024-09-12
    tokenizer_name: openai/cl100k_base
    max_sequence_length: 128000
    client_spec:
      class_name: "helm.clients.openai_client.OpenAIClient"

  - name: openai/o1-mini-2024-09-12
    model_name: openai/o1-mini-2024-09-12
    tokenizer_name: openai/cl100k_base
    max_sequence_length: 128000
    client_spec:
      class_name: "helm.clients.openai_client.OpenAIClient"

  - name: openai/o3-mini-2025-01-31
    model_name: openai/o3-mini-2025-01-31
    tokenizer_name: openai/cl100k_base
    max_sequence_length: 200000
    client_spec:
      class_name: "helm.clients.openai_client.OpenAIClient"

  - name: openai/o3-mini-2025-01-31-low-reasoning-effort
    model_name: openai/o3-mini-2025-01-31-low-reasoning-effort
    tokenizer_name: openai/cl100k_base
    max_sequence_length: 200000
    client_spec:
      class_name: "helm.clients.openai_client.OpenAIClient"
      args:
        openai_model_name: o3-mini-2025-01-31
        reasoning_effort: low

  - name: openai/o3-mini-2025-01-31-high-reasoning-effort
    model_name: openai/o3-mini-2025-01-31-high-reasoning-effort
    tokenizer_name: openai/cl100k_base
    max_sequence_length: 200000
    client_spec:
      class_name: "helm.clients.openai_client.OpenAIClient"
      args:
        openai_model_name: o3-mini-2025-01-31
        reasoning_effort: high

  - name: openai/o3-2025-04-16
    model_name: openai/o3-2025-04-16
    tokenizer_name: openai/cl100k_base
    # Source: https://platform.openai.com/docs/models/o3
    max_sequence_length: 200000
    # TODO: max_output_tokens: 100000
    client_spec:
      class_name: "helm.clients.openai_client.OpenAIClient"

  - name: openai/o3-2025-04-16-low-reasoning-effort
    model_name: openai/o3-2025-04-16-low-reasoning-effort
    tokenizer_name: openai/cl100k_base
    # Source: https://platform.openai.com/docs/models/o3
    max_sequence_length: 200000
    # TODO: max_output_tokens: 100000
    client_spec:
      class_name: "helm.clients.openai_client.OpenAIClient"
      args:
        openai_model_name: o3-2025-04-16
        reasoning_effort: low

  - name: openai/o3-2025-04-16-high-reasoning-effort
    model_name: openai/o3-2025-04-16-high-reasoning-effort
    tokenizer_name: openai/cl100k_base
    # Source: https://platform.openai.com/docs/models/o3
    max_sequence_length: 200000
    # TODO: max_output_tokens: 100000
    client_spec:
      class_name: "helm.clients.openai_client.OpenAIClient"
      args:
        openai_model_name: o3-2025-04-16
        reasoning_effort: high

  - name: openai/o4-mini-2025-04-16
    model_name: openai/o4-mini-2025-04-16
    tokenizer_name: openai/cl100k_base
    # Source: https://platform.openai.com/docs/models/o4-mini
    max_sequence_length: 200000
    # TODO: max_output_tokens: 100000
    client_spec:
      class_name: "helm.clients.openai_client.OpenAIClient"

  - name: openai/o4-mini-2025-04-16-low-reasoning-effort
    model_name: openai/o4-mini-2025-04-16-low-reasoning-effort
    tokenizer_name: openai/cl100k_base
    # Source: https://platform.openai.com/docs/models/o4-mini
    max_sequence_length: 200000
    # TODO: max_output_tokens: 100000
    client_spec:
      class_name: "helm.clients.openai_client.OpenAIClient"
      args:
        openai_model_name: o4-mini-2025-04-16
        reasoning_effort: low


  - name: openai/o4-mini-2025-04-16-high-reasoning-effort
    model_name: openai/o4-mini-2025-04-16-high-reasoning-effort
    tokenizer_name: openai/cl100k_base
    # Source: https://platform.openai.com/docs/models/o4-mini
    max_sequence_length: 200000
    # TODO: max_output_tokens: 100000
    client_spec:
      class_name: "helm.clients.openai_client.OpenAIClient"
      args:
        openai_model_name: o4-mini-2025-04-16
        reasoning_effort: high

  ## Text Similarity Models
  # OpenAI similarity embedding models: https://beta.openai.com/docs/guides/embeddings
  # The number of parameters is guessed based on the number of parameters of the
  # corresponding GPT-3 model.

  # As of 2023-11-07, text-embedding-ada-002 is not deprecated:
  # "We recommend using text-embedding-ada-002 for nearly all use cases."
  # Source: https://platform.openai.com/docs/guides/embeddings/what-are-embeddings
  - name: openai/text-embedding-ada-002
    model_name: openai/text-embedding-ada-002
    tokenizer_name: huggingface/gpt2
    max_sequence_length: 2048
    max_request_length: 2049
    client_spec:
      class_name: "helm.clients.openai_client.OpenAIClient"

  # Text-to-image models
  - name: openai/dall-e-2
    model_name: openai/dall-e-2
    tokenizer_name: openai/clip-vit-large-patch14
    max_sequence_length: 1000
    client_spec:
      class_name: "helm.clients.image_generation.dalle2_client.DALLE2Client"
    window_service_spec:
      class_name: "helm.benchmark.window_services.image_generation.openai_dalle_window_service.OpenAIDALLEWindowService"

  - name: openai/dall-e-3
    model_name: openai/dall-e-3
    tokenizer_name: openai/clip-vit-large-patch14
    max_sequence_length: 1000
    client_spec:
      class_name: "helm.clients.image_generation.dalle3_client.DALLE3Client"
    window_service_spec:
      class_name: "helm.benchmark.window_services.image_generation.openai_dalle_window_service.OpenAIDALLEWindowService"

  - name: openai/dall-e-3-natural
    model_name: openai/dall-e-3-natural
    tokenizer_name: openai/clip-vit-large-patch14
    max_sequence_length: 1000
    client_spec:
      class_name: "helm.clients.image_generation.dalle3_client.DALLE3Client"
    window_service_spec:
      class_name: "helm.benchmark.window_services.image_generation.openai_dalle_window_service.OpenAIDALLEWindowService"

  - name: openai/dall-e-3-hd
    model_name: openai/dall-e-3-hd
    tokenizer_name: openai/clip-vit-large-patch14
    max_sequence_length: 1000
    client_spec:
      class_name: "helm.clients.image_generation.dalle3_client.DALLE3Client"
    window_service_spec:
      class_name: "helm.benchmark.window_services.image_generation.openai_dalle_window_service.OpenAIDALLEWindowService"

  - name: openai/dall-e-3-hd-natural
    model_name: openai/dall-e-3-hd-natural
    tokenizer_name: openai/clip-vit-large-patch14
    max_sequence_length: 1000
    client_spec:
      class_name: "helm.clients.image_generation.dalle3_client.DALLE3Client"
    window_service_spec:
      class_name: "helm.benchmark.window_services.image_generation.openai_dalle_window_service.OpenAIDALLEWindowService"

  # Together
  # The list of models served by Together changes often, to check the latest list, visit:
  # https://docs.together.ai/docs/inference-models
  # You can also check the playground to check that the live models are working:
  # https://api.together.xyz/playground

  ## BigScience
  - name: together/bloom
    deprecated: true  # Removed from Together
    model_name: bigscience/bloom
    tokenizer_name: bigscience/bloom
    max_sequence_length: 2048
    max_request_length: 2049
    client_spec:
      class_name: "helm.clients.together_client.TogetherClient"

  - name: together/t0pp
    deprecated: true  # Removed from Together
    model_name: bigscience/t0pp
    tokenizer_name: bigscience/T0pp
    max_sequence_length: 1024
    client_spec:
      class_name: "helm.clients.together_client.TogetherClient"
    window_service_spec:
      class_name: "helm.benchmark.window_services.encoder_decoder_window_service.EncoderDecoderWindowService"

  ## Google
  - name: together/t5-11b
    deprecated: true  # Removed from Together
    model_name: google/t5-11b
    tokenizer_name: google/t5-11b
    max_sequence_length: 511
    client_spec:
      class_name: "helm.clients.together_client.TogetherClient"
    window_service_spec:
      class_name: "helm.benchmark.window_services.encoder_decoder_window_service.EncoderDecoderWindowService"

  - name: together/flan-t5-xxl
    deprecated: true  # Removed from Together
    model_name: google/flan-t5-xxl
    tokenizer_name: google/flan-t5-xxl
    max_sequence_length: 511
    client_spec:
      class_name: "helm.clients.together_client.TogetherClient"
    window_service_spec:
      class_name: "helm.benchmark.window_services.encoder_decoder_window_service.EncoderDecoderWindowService"

  - name: together/ul2
    deprecated: true  # Removed from Together
    model_name: google/ul2
    tokenizer_name: google/ul2
    max_sequence_length: 511
    client_spec:
      class_name: "helm.clients.together_client.TogetherClient"
    window_service_spec:
      class_name: "helm.benchmark.window_services.encoder_decoder_window_service.EncoderDecoderWindowService"

  ## Meta
  - name: together/llama-7b
    model_name: meta/llama-7b
    tokenizer_name: hf-internal-testing/llama-tokenizer
    max_sequence_length: 2047 # Subtract 1 token to work around a off-by-one bug in Together's input validation token counting (#2080)
    client_spec:
      class_name: "helm.clients.together_client.TogetherClient"
      args:
        together_model: huggyllama/llama-7b

  - name: together/llama-13b
    model_name: meta/llama-13b
    tokenizer_name: hf-internal-testing/llama-tokenizer
    max_sequence_length: 2047 # Subtract 1 token to work around a off-by-one bug in Together's input validation token counting (#2080)
    client_spec:
      class_name: "helm.clients.together_client.TogetherClient"
      args:
        together_model: huggyllama/llama-13b

  - name: together/llama-30b
    model_name: meta/llama-30b
    tokenizer_name: hf-internal-testing/llama-tokenizer
    max_sequence_length: 2047 # Subtract 1 token to work around a off-by-one bug in Together's input validation token counting (#2080)
    client_spec:
      class_name: "helm.clients.together_client.TogetherClient"
      args:
        together_model: huggyllama/llama-30b

  - name: together/llama-65b
    model_name: meta/llama-65b
    tokenizer_name: hf-internal-testing/llama-tokenizer
    max_sequence_length: 2047 # Subtract 1 tokens to work around a off-by-one bug in Together's input validation token counting (#2080)
    client_spec:
      class_name: "helm.clients.together_client.TogetherClient"
      args:
        together_model: huggyllama/llama-65b

  - name: together/llama-2-7b
    model_name: meta/llama-2-7b
    tokenizer_name: meta-llama/Llama-2-7b-hf
    max_sequence_length: 4094 # Subtract 2 tokens to work around a off-by-two bug in Together's token counting (#2080 and #2094)
    client_spec:
      class_name: "helm.clients.together_client.TogetherClient"
      args:
        together_model: togethercomputer/llama-2-7b

  - name: together/llama-2-13b
    model_name: meta/llama-2-13b
    tokenizer_name: meta-llama/Llama-2-7b-hf
    max_sequence_length: 4094 # Subtract 2 tokens to work around a off-by-two bug in Together's token counting (#2080 and #2094)
    client_spec:
      class_name: "helm.clients.together_client.TogetherClient"
      args:
        together_model: togethercomputer/llama-2-13b

  - name: together/llama-2-70b
    model_name: meta/llama-2-70b
    tokenizer_name: meta-llama/Llama-2-7b-hf
    max_sequence_length: 4094 # Subtract 2 tokens to work around a off-by-two bug in Together's token counting (#2080 and #2094)
    client_spec:
      class_name: "helm.clients.together_client.TogetherClient"
      args:
        together_model: togethercomputer/llama-2-70b

  - name: together/llama-3-8b
    model_name: meta/llama-3-8b
    tokenizer_name: meta/llama-3-8b
    max_sequence_length: 8191
    client_spec:
      class_name: "helm.clients.together_client.TogetherClient"
      args:
        together_model: meta-llama/Llama-3-8b-hf

  - name: together/llama-3-8b-instruct-turbo
    model_name: meta/llama-3-8b-instruct-turbo
    tokenizer_name: meta/llama-3-8b
    max_sequence_length: 8191
    client_spec:
      class_name: "helm.clients.together_client.TogetherClient"
      args:
        together_model: meta-llama/Meta-Llama-3-8B-Instruct-Turbo

  - name: together/llama-3-8b-instruct-lite
    model_name: meta/llama-3-8b-instruct-lite
    tokenizer_name: meta/llama-3-8b
    max_sequence_length: 8191
    client_spec:
      class_name: "helm.clients.together_client.TogetherClient"
      args:
        together_model: meta-llama/Meta-Llama-3-8B-Instruct-Lite

  - name: together/llama-3-70b
    model_name: meta/llama-3-70b
    tokenizer_name: meta/llama-3-8b
    max_sequence_length: 8191
    client_spec:
      class_name: "helm.clients.together_client.TogetherClient"
      args:
        together_model: meta-llama/Meta-Llama-3-70B

  - name: together/llama-3-70b-instruct-turbo
    model_name: meta/llama-3-70b-instruct-turbo
    tokenizer_name: meta/llama-3-8b
    max_sequence_length: 8191
    client_spec:
      class_name: "helm.clients.together_client.TogetherClient"
      args:
        together_model: meta-llama/Meta-Llama-3-70B-Instruct-Turbo

  - name: together/llama-3-70b-instruct-lite
    model_name: meta/llama-3-70b-instruct-lite
    tokenizer_name: meta/llama-3-8b
    max_sequence_length: 8191
    client_spec:
      class_name: "helm.clients.together_client.TogetherClient"
      args:
        together_model: meta-llama/Meta-Llama-3-70B-Instruct-Lite

  - name: together/llama-3.1-8b-instruct-turbo
    model_name: meta/llama-3.1-8b-instruct-turbo
    tokenizer_name: meta/llama-3.1-8b
    max_sequence_length: 128000
    client_spec:
      class_name: "helm.clients.together_client.TogetherChatClient"
      args:
        together_model: meta-llama/Meta-Llama-3.1-8B-Instruct-Turbo

  - name: together/llama-3.1-70b-instruct-turbo
    model_name: meta/llama-3.1-70b-instruct-turbo
    tokenizer_name: meta/llama-3.1-8b
    max_sequence_length: 128000
    client_spec:
      class_name: "helm.clients.together_client.TogetherChatClient"
      args:
        together_model: meta-llama/Meta-Llama-3.1-70B-Instruct-Turbo

  - name: together/llama-3.1-405b-instruct-turbo
    model_name: meta/llama-3.1-405b-instruct-turbo
    tokenizer_name: meta/llama-3.1-8b
    max_sequence_length: 128000
    client_spec:
      class_name: "helm.clients.together_client.TogetherChatClient"
      args:
        together_model: meta-llama/Meta-Llama-3.1-405B-Instruct-Turbo

  - name: together/llama-4-scout-17b-16e-instruct
    model_name: meta/llama-4-scout-17b-16e-instruct
    tokenizer_name: meta/llama-4-scout-17b-16e-instruct
    max_sequence_length: 327680
    client_spec:
      class_name: "helm.clients.together_client.TogetherChatClient"
      args:
        together_model: meta-llama/Llama-4-Scout-17B-16E-Instruct

  - name: together/llama-4-maverick-17b-128e-instruct-fp8
    model_name: meta/llama-4-maverick-17b-128e-instruct-fp8
    tokenizer_name: meta/llama-4-scout-17b-16e-instruct
    max_sequence_length: 524288
    client_spec:
      class_name: "helm.clients.together_client.TogetherChatClient"
      args:
        together_model: meta-llama/Llama-4-Maverick-17B-128E-Instruct-FP8

  - name: together/llama-3-8b-chat
    model_name: meta/llama-3-8b-chat
    tokenizer_name: meta/llama-3-8b-instruct
    max_sequence_length: 8182
    client_spec:
      class_name: "helm.clients.together_client.TogetherChatClient"
      args:
        together_model: meta-llama/Llama-3-8b-chat-hf

  - name: together/llama-3-70b-chat
    model_name: meta/llama-3-70b-chat
    tokenizer_name: meta/llama-3-8b-instruct
    max_sequence_length: 8182
    client_spec:
      class_name: "helm.clients.together_client.TogetherChatClient"
      args:
        together_model: meta-llama/Llama-3-70b-chat-hf

  - name: together/llama-3.2-3b-instruct-turbo
    model_name: meta/llama-3.2-3b-instruct-turbo
    tokenizer_name: meta/llama-3.2-3b-instruct
    max_sequence_length: 128000
    client_spec:
      class_name: "helm.clients.together_client.TogetherChatClient"
      args:
        together_model: meta-llama/Llama-3.2-3B-Instruct-Turbo

  - name: together/llama-3.2-11b-vision-instruct-turbo
    model_name: meta/llama-3.2-11b-vision-instruct-turbo
    tokenizer_name: meta/llama-3.2-11b-vision-instruct
    max_sequence_length: 128000
    client_spec:
      class_name: "helm.clients.together_client.TogetherChatClient"
      args:
        together_model: meta-llama/Llama-3.2-11B-Vision-Instruct-Turbo

  - name: together/llama-3.2-90b-vision-instruct-turbo
    model_name: meta/llama-3.2-90b-vision-instruct-turbo
    tokenizer_name: meta/llama-3.2-11b-vision-instruct
    max_sequence_length: 128000
    client_spec:
      class_name: "helm.clients.together_client.TogetherChatClient"
      args:
        together_model: meta-llama/Llama-3.2-90B-Vision-Instruct-Turbo

  - name: together/llama-3.3-70b-instruct-turbo
    model_name: meta/llama-3.3-70b-instruct-turbo
    tokenizer_name: meta/llama-3.3-70b-instruct
    max_sequence_length: 128000
    client_spec:
      class_name: "helm.clients.together_client.TogetherChatClient"
      args:
        together_model: meta-llama/Llama-3.3-70B-Instruct-Turbo

  - name: together/llama-guard-7b
    model_name: meta/llama-guard-7b
    tokenizer_name: meta-llama/Llama-2-7b-hf
    max_sequence_length: 2047
    client_spec:
      class_name: "helm.clients.together_client.TogetherClient"
      args:
        together_model: meta-llama/llama-guard-7b

  - name: together/llama-guard-2-8b
    model_name: meta/llama-guard-2-8b
    tokenizer_name: meta/llama-3-8b
    max_sequence_length: 4094
    client_spec:
      class_name: "helm.clients.together_client.TogetherClient"
      args:
        together_model: meta-llama/llamaguard-2-8b

  - name: together/llama-guard-3-8b
    model_name: meta/llama-guard-3-8b
    tokenizer_name: meta/llama-3.1-8b
    max_sequence_length: 128000
    client_spec:
      class_name: "helm.clients.together_client.TogetherClient"
      args:
        together_model: meta-llama/Meta-Llama-Guard-3-8B

  # NVIDIA  
  - name: together/llama-3.1-nemotron-70b-instruct
    model_name: nvidia/llama-3.1-nemotron-70b-instruct
    tokenizer_name: nvidia/llama-3.1-nemotron-70b-instruct
    max_sequence_length: 32768
    client_spec:
      class_name: "helm.clients.together_client.TogetherClient"
      args:
        together_model: nvidia/Llama-3.1-Nemotron-70B-Instruct-HF

  # 01.AI
  - name: together/yi-6b
    model_name: 01-ai/yi-6b
    tokenizer_name: 01-ai/Yi-6B
    max_sequence_length: 4095
    client_spec:
      class_name: "helm.clients.together_client.TogetherClient"
      args:
        together_model: zero-one-ai/Yi-6B

  - name: together/yi-34b
    model_name: 01-ai/yi-34b
    tokenizer_name: 01-ai/Yi-6B
    max_sequence_length: 4095
    client_spec:
      class_name: "helm.clients.together_client.TogetherClient"
      args:
        together_model: zero-one-ai/Yi-34B

  - name: together/yi-6b-chat
    model_name: 01-ai/yi-6b-chat
    tokenizer_name: 01-ai/Yi-6B
    max_sequence_length: 4095
    client_spec:
      class_name: "helm.clients.together_client.TogetherChatClient"
      args:
        together_model: zero-one-ai/Yi-6B-Chat

  - name: together/yi-34b-chat
    model_name: 01-ai/yi-34b-chat
    tokenizer_name: 01-ai/Yi-6B
    max_sequence_length: 4095
    client_spec:
      class_name: "helm.clients.together_client.TogetherChatClient"
      args:
        together_model: zero-one-ai/Yi-34B-Chat

  - name: 01-ai/yi-large
    model_name: 01-ai/yi-large
    tokenizer_name: 01-ai/Yi-6B  # Actual tokenizer is publicly unavailable, so use a substitute
    max_sequence_length: 16000
    client_spec:
      class_name: "helm.clients.yi_client.YiChatClient"

  - name: 01-ai/yi-large-preview
    model_name: 01-ai/yi-large-preview
    tokenizer_name: 01-ai/Yi-6B  # Actual tokenizer is publicly unavailable, so use a substitute
    max_sequence_length: 16000
    client_spec:
      class_name: "helm.clients.yi_client.YiChatClient"


  # Allen Institute for AI
  - name: together/olmo-7b
    model_name: allenai/olmo-7b
    tokenizer_name: allenai/olmo-7b
    max_sequence_length: 2047
    client_spec:
      class_name: "helm.clients.together_client.TogetherClient"

  - name: together/olmo-7b-twin-2t
    model_name: allenai/olmo-7b-twin-2t
    tokenizer_name: allenai/olmo-7b
    max_sequence_length: 2047
    client_spec:
      class_name: "helm.clients.together_client.TogetherClient"

  - name: together/olmo-7b-instruct
    model_name: allenai/olmo-7b-instruct
    tokenizer_name: allenai/olmo-7b
    max_sequence_length: 2047
    client_spec:
      class_name: "helm.clients.together_client.TogetherChatClient"

  - name: huggingface/olmo-1.7-7b
    model_name: allenai/olmo-1.7-7b
    tokenizer_name: allenai/OLMo-1.7-7B-hf
    max_sequence_length: 2048
    client_spec:
      class_name: "helm.clients.huggingface_client.HuggingFaceClient"
      args:
        pretrained_model_name_or_path: allenai/OLMo-1.7-7B-hf

  ## MistralAI
  - name: together/mistral-7b-v0.1
    model_name: mistralai/mistral-7b-v0.1
    tokenizer_name: mistralai/Mistral-7B-v0.1
    max_sequence_length: 4095 # Subtract 1 token to work around a off-by-one bug in Together's input validation token counting (#2080)
    client_spec:
      class_name: "helm.clients.together_client.TogetherClient"
      args:
        together_model: mistralai/Mistral-7B-v0.1

  - name: together/mistral-7b-instruct-v0.1
    model_name: mistralai/mistral-7b-instruct-v0.1
    tokenizer_name: mistralai/Mistral-7B-Instruct-v0.1
    max_sequence_length: 4000
    client_spec:
      class_name: "helm.clients.together_client.TogetherChatClient"

  - name: together/mistral-7b-instruct-v0.2
    model_name: mistralai/mistral-7b-instruct-v0.2
    tokenizer_name: mistralai/Mistral-7B-Instruct-v0.2
    max_sequence_length: 32000
    client_spec:
      class_name: "helm.clients.together_client.TogetherChatClient"

  - name: huggingface/mistral-7b-instruct-v0.3
    model_name: mistralai/mistral-7b-instruct-v0.3-hf
    tokenizer_name: mistralai/Mistral-7B-Instruct-v0.3
    max_sequence_length: 32000
    client_spec:
      class_name: "helm.clients.huggingface_client.HuggingFaceClient"
      args:
        pretrained_model_name_or_path: mistralai/Mistral-7B-Instruct-v0.3

  - name: together/mistral-7b-instruct-v0.3
    model_name: mistralai/mistral-7b-instruct-v0.3
    tokenizer_name: mistralai/Mistral-7B-Instruct-v0.3
    max_sequence_length: 32000
    client_spec:
      class_name: "helm.clients.together_client.TogetherChatClient"
      

  - name: together/mixtral-8x7b-32kseqlen
    model_name: mistralai/mixtral-8x7b-32kseqlen
    tokenizer_name: mistralai/Mistral-7B-v0.1
    max_sequence_length: 4095 # Subtract 1 token to work around a off-by-one bug in Together's input validation token counting (#2080)
    client_spec:
      class_name: "helm.clients.together_client.TogetherClient"
      args:
        together_model: mistralai/mixtral-8x7b-32kseqlen

  - name: together/mixtral-8x7b-instruct-v0.1
    model_name: mistralai/mixtral-8x7b-instruct-v0.1
    tokenizer_name: mistralai/Mistral-7B-v0.1
    max_sequence_length: 32767
    client_spec:
      class_name: "helm.clients.together_client.TogetherChatClient"

  - name: together/mixtral-8x22b
    model_name: mistralai/mixtral-8x22b
    tokenizer_name: mistralai/Mistral-7B-v0.1
    max_sequence_length: 65535
    client_spec:
      class_name: "helm.clients.together_client.TogetherClient"

  - name: together/mixtral-8x22b-instruct-v0.1
    model_name: mistralai/mixtral-8x22b-instruct-v0.1
    tokenizer_name: mistralai/Mistral-7B-v0.1
    max_sequence_length: 65535
    client_spec:
      class_name: "helm.clients.together_client.TogetherChatClient"


  ## Snowflake
  - name: together/snowflake-arctic-instruct
    model_name: snowflake/snowflake-arctic-instruct
    tokenizer_name: snowflake/snowflake-arctic-instruct
    max_sequence_length: 4000  # Lower than 4096 because of chat tokens
    client_spec:
      class_name: "helm.clients.together_client.TogetherChatClient"

  ## Stanford
  - name: together/alpaca-7b
    model_name: stanford/alpaca-7b
    tokenizer_name: hf-internal-testing/llama-tokenizer
    max_sequence_length: 2048
    client_spec:
      class_name: "helm.clients.together_client.TogetherClient"
      args:
        together_model: togethercomputer/alpaca-7b

  ## Tiiuae
  - name: together/falcon-7b
    model_name: tiiuae/falcon-7b
    tokenizer_name: tiiuae/falcon-7b
    max_sequence_length: 2047 # Subtract 1 token to work around a off-by-one bug in Together's input validation token counting (#2080)
    client_spec:
      class_name: "helm.clients.together_client.TogetherClient"
      args:
        together_model: togethercomputer/falcon-7b

  - name: together/falcon-7b-instruct
    model_name: tiiuae/falcon-7b-instruct
    tokenizer_name: tiiuae/falcon-7b
    max_sequence_length: 2047 # Subtract 1 token to work around a off-by-one bug in Together's input validation token counting (#2080)
    client_spec:
      class_name: "helm.clients.together_client.TogetherClient"
      args:
        together_model: togethercomputer/falcon-7b-instruct

  - name: together/falcon-40b
    model_name: tiiuae/falcon-40b
    tokenizer_name: tiiuae/falcon-7b
    max_sequence_length: 2047 # Subtract 1 token to work around a off-by-one bug in Together's input validation token counting (#2080)
    client_spec:
      class_name: "helm.clients.together_client.TogetherClient"
      args:
        together_model: togethercomputer/falcon-40b

  - name: together/falcon-40b-instruct
    model_name: tiiuae/falcon-40b-instruct
    tokenizer_name: tiiuae/falcon-7b
    max_sequence_length: 2047 # Subtract 1 token to work around a off-by-one bug in Together's input validation token counting (#2080)
    client_spec:
      class_name: "helm.clients.together_client.TogetherClient"
      args:
        together_model: togethercomputer/falcon-40b-instruct

  ## Together
  # These are models fine-tuned by Together (and not simply hosted by Together).
  - name: together/gpt-jt-6b-v1
    model_name: together/gpt-jt-6b-v1
    tokenizer_name: EleutherAI/gpt-j-6B
    max_sequence_length: 2048
    max_request_length: 2049
    client_spec:
      class_name: "helm.clients.together_client.TogetherClient"
      args:
        together_model: togethercomputer/GPT-JT-6B-v1

  - name: together/gpt-neoxt-chat-base-20b
    model_name: together/gpt-neoxt-chat-base-20b
    tokenizer_name: EleutherAI/gpt-neox-20b
    max_sequence_length: 2048
    max_request_length: 2049
    client_spec:
      class_name: "helm.clients.together_client.TogetherClient"
      args:
        together_model: togethercomputer/GPT-NeoXT-Chat-Base-20B

  - name: together/redpajama-incite-base-3b-v1
    model_name: together/redpajama-incite-base-3b-v1
    tokenizer_name: EleutherAI/gpt-neox-20b
    max_sequence_length: 2048
    max_request_length: 2049
    client_spec:
      class_name: "helm.clients.together_client.TogetherClient"
      args:
        together_model: togethercomputer/RedPajama-INCITE-Base-3B-v1

  - name: together/redpajama-incite-instruct-3b-v1
    model_name: together/redpajama-incite-instruct-3b-v1
    tokenizer_name: EleutherAI/gpt-neox-20b
    max_sequence_length: 2048
    max_request_length: 2049
    client_spec:
      class_name: "helm.clients.together_client.TogetherClient"
      args:
        together_model: togethercomputer/RedPajama-INCITE-Instruct-3B-v1

  - name: together/redpajama-incite-base-7b
    model_name: together/redpajama-incite-base-7b
    tokenizer_name: EleutherAI/gpt-neox-20b
    max_sequence_length: 2048
    max_request_length: 2049
    client_spec:
      class_name: "helm.clients.together_client.TogetherClient"
      args:
        together_model: togethercomputer/RedPajama-INCITE-7B-Base

  - name: together/redpajama-incite-instruct-7b
    model_name: together/redpajama-incite-instruct-7b
    tokenizer_name: EleutherAI/gpt-neox-20b
    max_sequence_length: 2048
    max_request_length: 2049
    client_spec:
      class_name: "helm.clients.together_client.TogetherClient"
      args:
        together_model: togethercomputer/RedPajama-INCITE-7B-Instruct

  - name: thudm/cogview2
    model_name: thudm/cogview2
    tokenizer_name: openai/clip-vit-large-patch14
    max_sequence_length: 75
    client_spec:
      class_name: "helm.clients.image_generation.cogview2_client.CogView2Client"
    window_service_spec:
      class_name: "helm.benchmark.window_services.image_generation.clip_window_service.CLIPWindowService"

  ## Yandex
  - name: together/yalm
    deprecated: true  # Removed from Together
    model_name: yandex/yalm
    tokenizer_name: Yandex/yalm
    max_sequence_length: 2048
    max_request_length: 2049
    client_spec:
      class_name: "helm.clients.together_client.TogetherClient"
    window_service_spec:
      class_name: "helm.benchmark.window_services.yalm_window_service.YaLMWindowService"

  # Writer
  - name: writer/palmyra-base
    model_name: writer/palmyra-base
    tokenizer_name: writer/gpt2
    max_sequence_length: 2048
    max_sequence_and_generated_tokens_length: 2048
    client_spec:
      class_name: "helm.clients.palmyra_client.PalmyraClient"

  - name: writer/palmyra-large
    model_name: writer/palmyra-large
    tokenizer_name: writer/gpt2
    max_sequence_length: 2048
    max_sequence_and_generated_tokens_length: 2048
    client_spec:
      class_name: "helm.clients.palmyra_client.PalmyraClient"

  - name: writer/silk-road
    model_name: writer/silk-road
    tokenizer_name: writer/gpt2
    max_sequence_length: 8192
    max_sequence_and_generated_tokens_length: 8192
    client_spec:
      class_name: "helm.clients.palmyra_client.PalmyraClient"

  - name: writer/palmyra-x
    model_name: writer/palmyra-x
    tokenizer_name: writer/gpt2
    max_sequence_length: 8192
    max_sequence_and_generated_tokens_length: 8192
    client_spec:
      class_name: "helm.clients.palmyra_client.PalmyraClient"

  - name: writer/palmyra-x-v2
    model_name: writer/palmyra-x-v2
    tokenizer_name: writer/gpt2
    max_sequence_length: 6000
    max_sequence_and_generated_tokens_length: 7024
    client_spec:
      class_name: "helm.clients.palmyra_client.PalmyraClient"

  - name: writer/palmyra-x-v3
    model_name: writer/palmyra-x-v3
    tokenizer_name: writer/gpt2
    max_sequence_length: 6000
    max_sequence_and_generated_tokens_length: 7024
    client_spec:
      class_name: "helm.clients.palmyra_client.PalmyraClient"

  - name: writer/palmyra-x-32k
    model_name: writer/palmyra-x-32k
    tokenizer_name: writer/gpt2
    max_sequence_length: 28000
    max_sequence_and_generated_tokens_length: 30048
    client_spec:
      class_name: "helm.clients.palmyra_client.PalmyraClient"

  - name: writer/palmyra-vision-003
    model_name: writer/palmyra-vision-003
    tokenizer_name: writer/gpt2
    max_sequence_length: 2048
    max_sequence_and_generated_tokens_length: 2048
    client_spec:
      class_name: "helm.clients.vision_language.palmyra_vision_client.PalmyraVisionClient"

  - name: writer/palmyra-x-004
    model_name: writer/palmyra-x-004
    # Actual tokenizer is Llama 2, but it cannot be used in HELM due to this issue:
    # https://github.com/stanford-crfm/helm/issues/2467
    # Work around by using Llama 3 tokenizer for now.
    tokenizer_name: meta/llama-3-8b
    max_sequence_length: 8192
    client_spec:
      class_name: "helm.clients.palmyra_client.PalmyraChatClient"

  - name: writer/palmyra-med-32k
    model_name: writer/palmyra-med-32k
    # Palmyra-Med uses the "<|end_of_text|>" as the end of text token, which is used by meta/llama-3-8b,
    # rather than "<|eot_id|>", which is used by meta/llama-3-8b-instruct
    tokenizer_name: meta/llama-3-8b
    max_sequence_length: 32000
    client_spec:
      class_name: "helm.clients.palmyra_client.PalmyraChatClient"

  - name: writer/palmyra-med
    model_name: writer/palmyra-med
    # Palmyra-Med uses the "<|end_of_text|>" as the end of text token, which is used by meta/llama-3-8b,
    # rather than "<|eot_id|>", which is used by meta/llama-3-8b-instruct
    tokenizer_name: meta/llama-3-8b
    max_sequence_length: 4096
    client_spec:
      class_name: "helm.clients.palmyra_client.PalmyraChatClient"

  - name: writer/palmyra-fin-32k
    model_name: writer/palmyra-fin-32k
    tokenizer_name: meta/llama-3-8b-instruct
    max_sequence_length: 32000
    client_spec:
      class_name: "helm.clients.palmyra_client.PalmyraChatClient"

  - name: writer/palmyra-fin
    model_name: writer/palmyra-fin
    tokenizer_name: meta/llama-3-8b-instruct
    max_sequence_length: 128000
    client_spec:
      class_name: "helm.clients.palmyra_client.PalmyraChatClient"


  # xAI

  - name: xai/grok-3-beta
    model_name: xai/grok-3-beta
    tokenizer_name: xai/grok-3-beta
    max_sequence_length: 131072
    client_spec:
      class_name: "helm.clients.grok_client.GrokChatClient"
    window_service_spec:
      class_name: "helm.benchmark.window_services.no_decoding_window_service.NoDecodingWindowService"

  - name: xai/grok-3-mini-beta
    model_name: xai/grok-3-mini-beta
    tokenizer_name: xai/grok-3-mini-beta
    max_sequence_length: 131072
    client_spec:
      class_name: "helm.clients.grok_client.GrokChatClient"
    window_service_spec:
      class_name: "helm.benchmark.window_services.no_decoding_window_service.NoDecodingWindowService"

  # Qwen

  - name: together/qwen-7b
    model_name: qwen/qwen-7b
    tokenizer_name: qwen/qwen-7b
    max_sequence_length: 32767
    client_spec:
      class_name: "helm.clients.together_client.TogetherClient"
      args:
        together_model: togethercomputer/Qwen-7B

  - name: together/qwen1.5-7b
    model_name: qwen/qwen1.5-7b
    tokenizer_name: qwen/qwen1.5-7b
    max_sequence_length: 32767
    client_spec:
      class_name: "helm.clients.together_client.TogetherClient"
      args:
        together_model: Qwen/Qwen1.5-7B

  - name: together/qwen1.5-14b
    model_name: qwen/qwen1.5-14b
    tokenizer_name: qwen/qwen1.5-7b
    max_sequence_length: 32767
    client_spec:
      class_name: "helm.clients.together_client.TogetherClient"
      args:
        together_model: Qwen/Qwen1.5-14B

  - name: together/qwen1.5-32b
    model_name: qwen/qwen1.5-32b
    tokenizer_name: qwen/qwen1.5-7b
    max_sequence_length: 32767
    client_spec:
      class_name: "helm.clients.together_client.TogetherClient"
      args:
        together_model: Qwen/Qwen1.5-32B

  - name: together/qwen1.5-72b
    model_name: qwen/qwen1.5-72b
    tokenizer_name: qwen/qwen1.5-7b
    max_sequence_length: 32767
    client_spec:
      class_name: "helm.clients.together_client.TogetherClient"
      args:
        together_model: Qwen/Qwen1.5-72B

  - name: together/qwen1.5-7b-chat
    model_name: qwen/qwen1.5-7b-chat
    tokenizer_name: qwen/qwen1.5-7b
    max_sequence_length: 32767
    client_spec:
      class_name: "helm.clients.together_client.TogetherChatClient"

  - name: together/qwen1.5-14b-chat
    model_name: qwen/qwen1.5-14b-chat
    tokenizer_name: qwen/qwen1.5-7b
    max_sequence_length: 32767
    client_spec:
      class_name: "helm.clients.together_client.TogetherChatClient"

  - name: together/qwen1.5-32b-chat
    model_name: qwen/qwen1.5-32b-chat
    tokenizer_name: qwen/qwen1.5-7b
    max_sequence_length: 32767
    client_spec:
      class_name: "helm.clients.together_client.TogetherChatClient"

  - name: together/qwen1.5-72b-chat
    model_name: qwen/qwen1.5-72b-chat
    tokenizer_name: qwen/qwen1.5-7b
    max_sequence_length: 32767
    client_spec:
      class_name: "helm.clients.together_client.TogetherChatClient"

  - name: together/qwen1.5-110b-chat
    model_name: qwen/qwen1.5-110b-chat
    tokenizer_name: qwen/qwen1.5-7b
    max_sequence_length: 32767
    client_spec:
      class_name: "helm.clients.together_client.TogetherChatClient"

  - name: together/qwen2-72b-instruct
    model_name: qwen/qwen2-72b-instruct
    tokenizer_name: qwen/qwen2-72b-instruct
    max_sequence_length: 128000
    client_spec:
      class_name: "helm.clients.together_client.TogetherChatClient"

  - name: together/qwen2.5-7b-instruct-turbo
    model_name: qwen/qwen2.5-7b-instruct-turbo
    tokenizer_name: qwen/qwen2.5-7b-instruct
    max_sequence_length: 128000
    client_spec:
      class_name: "helm.clients.together_client.TogetherChatClient"

  - name: together/qwen2.5-72b-instruct-turbo
    model_name: qwen/qwen2.5-72b-instruct-turbo
    tokenizer_name: qwen/qwen2.5-7b-instruct
    max_sequence_length: 128000
    client_spec:
      class_name: "helm.clients.together_client.TogetherChatClient"
  
  - name: huggingface/qwen2.5-7b-instruct-4bit
    model_name: qwen/qwen2.5-7b-instruct
    tokenizer_name: qwen/qwen2.5-7b-instruct
    max_sequence_length: 128000
    client_spec:
      class_name: "helm.clients.huggingface_client.HuggingFaceClient"
      args:
        pretrained_model_name_or_path: Qwen/Qwen2.5-7B-Instruct
        torch_dtype: "float16"
        quantization_config:
          load_in_4bit: true
        attn_implementation: "flash_attention_2"

  - name: huggingface/qwen2.5-7b-instruct
    model_name: qwen/qwen2.5-7b-instruct
    tokenizer_name: qwen/qwen2.5-7b-instruct
    max_sequence_length: 128000
    client_spec:
      class_name: "helm.clients.huggingface_client.HuggingFaceClient"
      args:
        pretrained_model_name_or_path: Qwen/Qwen2.5-7B-Instruct

  - name: together/qwq-32b-preview
    model_name: qwen/qwq-32b-preview
    tokenizer_name: qwen/qwq-32b-preview
    max_sequence_length: 32768
    client_spec:
      class_name: "helm.clients.together_client.TogetherChatClient"

  - name: huggingface/qwen-vl
    model_name: qwen/qwen-vl
    tokenizer_name: qwen/qwen-vl
    max_sequence_length: 8191
    client_spec:
      class_name: "helm.clients.vision_language.qwen_vlm_client.QwenVLMClient"

  - name: huggingface/qwen-vl-chat
    model_name: qwen/qwen-vl-chat
    tokenizer_name: qwen/qwen-vl-chat
    max_sequence_length: 8191
    client_spec:
      class_name: "helm.clients.vision_language.qwen_vlm_client.QwenVLMClient"

  - name: huggingface/qwen2-vl-7b-instruct
    model_name: qwen/qwen2-vl-7b-instruct
    tokenizer_name: qwen/qwen-vl-chat
    max_sequence_length: 8191
    client_spec:
      class_name: "helm.clients.vision_language.qwen2_vlm_client.Qwen2VLMClient"

  - name: huggingface/qwen2-vl-72b-instruct
    model_name: qwen/qwen2-vl-72b-instruct
    tokenizer_name: qwen/qwen-vl-chat
    max_sequence_length: 8191
    client_spec:
      class_name: "helm.clients.vision_language.qwen2_vlm_client.Qwen2VLMClient"

  - name: huggingface/qwen2.5-vl-3b-instruct
    model_name: qwen/qwen2.5-vl-3b-instruct
    tokenizer_name: qwen/qwen-vl-chat
    max_sequence_length: 8191
    client_spec:
      class_name: "helm.clients.vision_language.qwen2_vlm_client.Qwen2VLMClient"

  - name: huggingface/qwen2.5-vl-7b-instruct
    model_name: qwen/qwen2.5-vl-7b-instruct
    tokenizer_name: qwen/qwen-vl-chat
    max_sequence_length: 8191
    client_spec:
      class_name: "helm.clients.vision_language.qwen2_vlm_client.Qwen2VLMClient"

  - name: huggingface/qwen2.5-vl-32b-instruct
    model_name: qwen/qwen2.5-vl-32b-instruct
    tokenizer_name: qwen/qwen-vl-chat
    max_sequence_length: 8191
    client_spec:
      class_name: "helm.clients.vision_language.qwen2_vlm_client.Qwen2VLMClient"

  - name: huggingface/qwen2.5-vl-72b-instruct
    model_name: qwen/qwen2.5-vl-72b-instruct
    tokenizer_name: qwen/qwen-vl-chat
    max_sequence_length: 8191
    client_spec:
      class_name: "helm.clients.vision_language.qwen2_vlm_client.Qwen2VLMClient"

  - name: huggingface/qwen-audio-chat
    model_name: qwen/qwen-audio-chat
    tokenizer_name: qwen/qwen-audio-chat
    max_sequence_length: 8191
    client_spec:
      class_name: "helm.clients.audio_language.qwen_audiolm_client.QwenAudioLMClient"

  - name: huggingface/qwen2-audio-7b-instruct
    model_name: qwen/qwen2-audio-7b-instruct
    tokenizer_name: qwen/qwen2-audio-instruct
    max_sequence_length: 8191
    client_spec:
      class_name: "helm.clients.audio_language.qwen2_audiolm_client.Qwen2AudioLMClient"

  - name: huggingface/qwen2.5-omni-7b
    model_name: qwen/qwen2.5-omni-7b
    tokenizer_name: qwen/qwen2.5-omni-7b
    max_sequence_length: 8191
    client_spec:
      class_name: "helm.clients.audio_language.qwen2_5_omni_client.Qwen2_5OmniAudioLMClient"

# Reka
  - name: reka/reka-core
    model_name: reka/reka-core
    tokenizer_name: openai/cl100k_base
    max_sequence_length: 128000
    client_spec:
      class_name: "helm.clients.reka_client.RekaClient"
  
  - name: reka/reka-core-20240415
    model_name: reka/reka-core-20240415
    tokenizer_name: openai/cl100k_base
    max_sequence_length: 128000
    client_spec:
      class_name: "helm.clients.reka_client.RekaClient"
  
  - name: reka/reka-core-20240501
    model_name: reka/reka-core-20240501
    tokenizer_name: openai/cl100k_base
    max_sequence_length: 128000
    client_spec:
      class_name: "helm.clients.reka_client.RekaClient"

  - name: reka/reka-flash
    model_name: reka/reka-flash
    tokenizer_name: openai/cl100k_base
    max_sequence_length: 128000
    client_spec:
      class_name: "helm.clients.reka_client.RekaClient"

  - name: reka/reka-flash-20240226
    model_name: reka/reka-flash-20240226
    tokenizer_name: openai/cl100k_base
    max_sequence_length: 128000
    client_spec:
      class_name: "helm.clients.reka_client.RekaClient"

  - name: reka/reka-edge
    model_name: reka/reka-edge
    tokenizer_name: openai/cl100k_base
    max_sequence_length: 64000
    client_spec:
      class_name: "helm.clients.reka_client.RekaClient"

  - name: reka/reka-edge-20240208
    model_name: reka/reka-edge-20240208
    tokenizer_name: openai/cl100k_base
    max_sequence_length: 64000
    client_spec:
      class_name: "helm.clients.reka_client.RekaClient"

  # Upstage
  - name: upstage/solar-pro-241126
    model_name: upstage/solar-pro-241126
    tokenizer_name: upstage/solar-pro-preview-instruct
    max_sequence_length: 32768
    client_spec:
      class_name: "helm.clients.upstage_client.UpstageChatClient"

# Diva Llama
  - name: huggingface/diva-llama
    model_name: stanford/diva-llama
    # TODO: Set the right tokenizer
    tokenizer_name: meta/llama-3-8b-instruct
    max_sequence_length: 8192
    client_spec:
      class_name: "helm.clients.audio_language.diva_llama_client.DivaLlamaClient"

# LLaMA-Omni
  - name: ictnlp/llama-3.1-8b-omni
    model_name: ictnlp/llama-3.1-8b-omni
    tokenizer_name: ictnlp/llama-3.1-8b-omni
    max_sequence_length: 8192
    client_spec:
      class_name: "helm.clients.audio_language.llama_omni_client.LlamaOmniAudioLMClient"

# IBM - Granite 3.0
  - name: huggingface/granite-3.0-2b-base
    model_name: ibm-granite/granite-3.0-2b-base
    tokenizer_name: ibm-granite/granite-3.0-2b-base
    max_sequence_length: 4096
    client_spec:
      class_name: "helm.clients.huggingface_client.HuggingFaceClient"
      args:
        pretrained_model_name_or_path: ibm-granite/granite-3.0-2b-base 
    
  - name: huggingface/granite-3.0-2b-instruct
    model_name: ibm-granite/granite-3.0-2b-instruct
    tokenizer_name: ibm-granite/granite-3.0-2b-instruct
    max_sequence_length: 4096
    client_spec:
      class_name: "helm.clients.huggingface_client.HuggingFaceClient"
      args:
        pretrained_model_name_or_path: ibm-granite/granite-3.0-2b-instruct

  - name: huggingface/granite-3.0-8b-instruct
    model_name: ibm-granite/granite-3.0-8b-instruct
    tokenizer_name: ibm-granite/granite-3.0-8b-instruct
    max_sequence_length: 4096
    client_spec:
      class_name: "helm.clients.huggingface_client.HuggingFaceClient"
      args:
        pretrained_model_name_or_path: ibm-granite/granite-3.0-8b-instruct
  
  - name: huggingface/granite-3.0-8b-base
    model_name: ibm-granite/granite-3.0-8b-base
    tokenizer_name: ibm-granite/granite-3.0-8b-base
    max_sequence_length: 4096
    client_spec:
      class_name: "helm.clients.huggingface_client.HuggingFaceClient"
      args:
        pretrained_model_name_or_path: ibm-granite/granite-3.0-8b-base

  - name: huggingface/granite-3.0-3b-a800m-instruct
    model_name: ibm-granite/granite-3.0-3b-a800m-instruct
    tokenizer_name: ibm-granite/granite-3.0-3b-a800m-instruct
    max_sequence_length: 4096
    client_spec:
      class_name: "helm.clients.huggingface_client.HuggingFaceClient"
      args:
        pretrained_model_name_or_path: ibm-granite/granite-3.0-3b-a800m-instruct

  - name: huggingface/granite-3.0-3b-a800m-base
    model_name: ibm-granite/granite-3.0-3b-a800m-base
    tokenizer_name: ibm-granite/granite-3.0-3b-a800m-base
    max_sequence_length: 4096
    client_spec:
      class_name: "helm.clients.huggingface_client.HuggingFaceClient"
      args:
        pretrained_model_name_or_path: ibm-granite/granite-3.0-3b-a800m-base

  - name: huggingface/granite-3.0-1b-a400m-instruct
    model_name: ibm-granite/granite-3.0-1b-a400m-instruct
    tokenizer_name: ibm-granite/granite-3.0-1b-a400m-instruct
    max_sequence_length: 4096
    client_spec:
      class_name: "helm.clients.huggingface_client.HuggingFaceClient"
      args:
        pretrained_model_name_or_path: ibm-granite/granite-3.0-1b-a400m-instruct

  - name: huggingface/granite-3.0-1b-a400m-base
    model_name: ibm-granite/granite-3.0-1b-a400m-base
    tokenizer_name: ibm-granite/granite-3.0-1b-a400m-base
    max_sequence_length: 4096
    client_spec:
      class_name: "helm.clients.huggingface_client.HuggingFaceClient"
      args:
        pretrained_model_name_or_path: ibm-granite/granite-3.0-1b-a400m-base

  - name: huggingface/sabia-7b
    model_name: maritaca-ai/sabia-7b
    tokenizer_name: maritaca-ai/sabia-7b
    max_sequence_length: 2048
    client_spec:
      class_name: "helm.clients.huggingface_client.HuggingFaceClient"
    args:
      pretrained_model_name_or_path: maritaca-ai/sabia-7b

# Granite-3.1-8b-base
  - name: huggingface/granite-3.1-8b-base
    model_name: ibm-granite/granite-3.1-8b-base
    tokenizer_name: ibm-granite/granite-3.1-8b-base
    max_sequence_length: 128000
    client_spec:
        class_name: "helm.clients.huggingface_client.HuggingFaceClient"
        args:
            pretrained_model_name_or_path: ibm-granite/granite-3.1-8b-base

# Granite-3.1-8b-instruct
  - name: huggingface/granite-3.1-8b-instruct
    model_name: ibm-granite/granite-3.1-8b-instruct
    tokenizer_name: ibm-granite/granite-3.1-8b-instruct
    max_sequence_length: 128000
    client_spec:
        class_name: "helm.clients.huggingface_client.HuggingFaceClient"
        args:
            pretrained_model_name_or_path: ibm-granite/granite-3.1-8b-instruct

# Granite-3.1-2b-instruct
  - name: huggingface/granite-3.1-2b-instruct
    model_name: ibm-granite/granite-3.1-2b-instruct
    tokenizer_name: ibm-granite/granite-3.1-2b-instruct
    max_sequence_length: 128000
    client_spec:
        class_name: "helm.clients.huggingface_client.HuggingFaceClient"
        args:
            pretrained_model_name_or_path: ibm-granite/granite-3.1-2b-instruct

# Granite-3.1-2b-base
  - name: huggingface/granite-3.1-2b-base
    model_name: ibm-granite/granite-3.1-2b-base
    tokenizer_name: ibm-granite/granite-3.1-2b-base
    max_sequence_length: 128000
    client_spec:
        class_name: "helm.clients.huggingface_client.HuggingFaceClient"
        args:
            pretrained_model_name_or_path: ibm-granite/granite-3.1-2b-base

# Granite-3.1-3b-a800m-instruct
  - name: huggingface/granite-3.1-3b-a800m-instruct
    model_name: ibm-granite/granite-3.1-3b-a800m-instruct
    tokenizer_name: ibm-granite/granite-3.1-3b-a800m-instruct
    max_sequence_length: 128000
    client_spec:
        class_name: "helm.clients.huggingface_client.HuggingFaceClient"
        args:
            pretrained_model_name_or_path: ibm-granite/granite-3.1-3b-a800m-instruct

# Granite-3.1-3b-a800m-base
  - name: huggingface/granite-3.1-3b-a800m-base
    model_name: ibm-granite/granite-3.1-3b-a800m-base
    tokenizer_name: ibm-granite/granite-3.1-3b-a800m-base
    max_sequence_length: 128000
    client_spec:
        class_name: "helm.clients.huggingface_client.HuggingFaceClient"
        args:
            pretrained_model_name_or_path: ibm-granite/granite-3.1-3b-a800m-base

# Granite-3.1-1b-a400m-instruct
  - name: huggingface/granite-3.1-1b-a400m-instruct
    model_name: ibm-granite/granite-3.1-1b-a400m-instruct
    tokenizer_name: ibm-granite/granite-3.1-1b-a400m-instruct
    max_sequence_length: 128000
    client_spec:
        class_name: "helm.clients.huggingface_client.HuggingFaceClient"
        args:
            pretrained_model_name_or_path: ibm-granite/granite-3.1-1b-a400m-instruct

# Granite-3.1-1b-a400m-base
  - name: huggingface/granite-3.1-1b-a400m-base
    model_name: ibm-granite/granite-3.1-1b-a400m-base
    tokenizer_name: ibm-granite/granite-3.1-1b-a400m-base
    max_sequence_length: 128000
    client_spec:
        class_name: "helm.clients.huggingface_client.HuggingFaceClient"
        args:
            pretrained_model_name_or_path: ibm-granite/granite-3.1-1b-a400m-base

# DeepSeek-R1-Distill-Llama-3.1-8b
  - name: huggingface/DeepSeek-R1-Distill-Llama-8B
    model_name: deepseek-ai/DeepSeek-R1-Distill-Llama-8B
    tokenizer_name: deepseek-ai/DeepSeek-R1-Distill-Llama-8B
    max_sequence_length: 128000
    client_spec:
        class_name: "helm.clients.huggingface_client.HuggingFaceClient"
        args:
            pretrained_model_name_or_path: deepseek-ai/DeepSeek-R1-Distill-Llama-8B

# deepseek-ai/deepseek-coder-6.7b-instruct
  - name: huggingface/deepseek-coder-6.7b-instruct
    model_name: deepseek-ai/deepseek-coder-6.7b-instruct
    tokenizer_name: deepseek-ai/deepseek-coder-6.7b-instruct
    max_sequence_length: 128000
    client_spec:
        class_name: "helm.clients.huggingface_client.HuggingFaceClient"
        args:
            pretrained_model_name_or_path: deepseek-ai/deepseek-coder-6.7b-instruct

<<<<<<< HEAD
# Llama 3.2 - 3b
  - name: huggingface/Llama-3.2-3B
    model_name: meta-llama/Llama-3.2-3B
    tokenizer_name: meta-llama/Llama-3.2-3B
    max_sequence_length: 8192
    client_spec:
        class_name: "helm.clients.huggingface_client.HuggingFaceClient"
        args:
            pretrained_model_name_or_path: meta-llama/Llama-3.2-3B
=======
# IBM WatsonX
  - name: ibm/llama-3.3-70b-instruct
    model_name: meta/llama-3.3-70b-instruct
    tokenizer_name: meta/llama-3.3-70b-instruct
    max_sequence_length: 128000
    client_spec:
      class_name: "helm.clients.ibm_client.IbmChatClient"
      args:
        watsonx_model_name: meta-llama/llama-3-3-70b-instruct
        region: Dallas

  - name: ibm/granite-3-2b-instruct
    model_name: ibm/granite-3.1-2b-instruct
    tokenizer_name: ibm-granite/granite-3.1-2b-instruct
    max_sequence_length: 128000
    client_spec:
      class_name: "helm.clients.ibm_client.IbmChatClient"
      args:
        watsonx_model_name: ibm/granite-3-2b-instruct
        region: Dallas


#
  - name: ibm/granite-3-8b-instruct
    model_name: ibm/granite-3.1-8b-instruct
    tokenizer_name: ibm-granite/granite-3.1-8b-instruct
    max_sequence_length: 128000
    client_spec:
      class_name: "helm.clients.ibm_client.IbmChatClient"
      args:
        watsonx_model_name: ibm/granite-3-8b-instruct
        region: Dallas
#

#
  - name: ibm/granite-13b-instruct-v2
    model_name: ibm/granite-13b-instruct-v2
    tokenizer_name: EleutherAI/gpt-neox-20b
    max_sequence_length: 128000
    client_spec:
      class_name: "helm.clients.ibm_client.IbmTextClient"
      args:
        watsonx_model_name: ibm/granite-13b-instruct-v2
        region: Dallas
#
  - name: ibm/granite-20b-code-instruct-8k
    model_name: ibm/granite-20b-code-instruct-8k
    tokenizer_name: ibm-granite/granite-20b-code-instruct-8k
    max_sequence_length: 128000
    client_spec:
      class_name: "helm.clients.ibm_client.IbmChatClient"
      args:
        watsonx_model_name: ibm/granite-20b-code-instruct
        region: Dallas
#
  - name: ibm/granite-34b-code-instruct
    model_name: ibm/granite-34b-code-instruct
    tokenizer_name: ibm-granite/granite-34b-code-instruct-8k
    max_sequence_length: 128000
    client_spec:
      class_name: "helm.clients.ibm_client.IbmChatClient"
      args:
        watsonx_model_name: ibm/granite-34b-code-instruct
        region: Dallas
#
  - name: ibm/granite-3b-code-instruct
    model_name: ibm/granite-3b-code-instruct
    tokenizer_name: ibm-granite/granite-3b-code-instruct-128k
    max_sequence_length: 128000
    client_spec:
      class_name: "helm.clients.ibm_client.IbmTextClient"
      args:
        watsonx_model_name: ibm/granite-3b-code-instruct
        region: Dallas
#
  - name: ibm/granite-8b-code-instruct
    model_name: ibm/granite-8b-code-instruct
    tokenizer_name: ibm-granite/granite-8b-code-instruct-128k
    max_sequence_length: 128000
    client_spec:
      class_name: "helm.clients.ibm_client.IbmTextClient"
      args:
        watsonx_model_name: ibm/granite-8b-code-instruct
        region: Dallas

  - name: ibm/mixtral-8x7b-instruct-v0:1
    model_name: mistralai/mixtral-8x7b-instruct-v0:1
    tokenizer_name: huggingface/gpt2
    max_sequence_length: 4000
    client_spec:
      class_name: "helm.clients.ibm_client.IbmChatClient"
      args:
        watsonx_model_name: mistralai/mixtral-8x7b-instruct-v01
        region: Dallas
>>>>>>> 53fb6b0c
<|MERGE_RESOLUTION|>--- conflicted
+++ resolved
@@ -3796,17 +3796,6 @@
         args:
             pretrained_model_name_or_path: deepseek-ai/deepseek-coder-6.7b-instruct
 
-<<<<<<< HEAD
-# Llama 3.2 - 3b
-  - name: huggingface/Llama-3.2-3B
-    model_name: meta-llama/Llama-3.2-3B
-    tokenizer_name: meta-llama/Llama-3.2-3B
-    max_sequence_length: 8192
-    client_spec:
-        class_name: "helm.clients.huggingface_client.HuggingFaceClient"
-        args:
-            pretrained_model_name_or_path: meta-llama/Llama-3.2-3B
-=======
 # IBM WatsonX
   - name: ibm/llama-3.3-70b-instruct
     model_name: meta/llama-3.3-70b-instruct
@@ -3900,5 +3889,4 @@
       class_name: "helm.clients.ibm_client.IbmChatClient"
       args:
         watsonx_model_name: mistralai/mixtral-8x7b-instruct-v01
-        region: Dallas
->>>>>>> 53fb6b0c
+        region: Dallas