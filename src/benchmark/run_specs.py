from typing import List, Dict, Optional, Any

from common.object_spec import ObjectSpec
from .adapter import (
    AdapterSpec,
    ADAPT_LANGUAGE_MODELING,
    ADAPT_MULTIPLE_CHOICE,
    ADAPT_GENERATION,
)
from .metric import MetricSpec
from .runner import RunSpec
from .scenario import ScenarioSpec
from .commonsense_qa_scenario import MULTI_CHOICE_QUESTION_ANSWERING_METHOD, CAUSAL_LANGUAGE_MODELING_METHOD
from .raft_scenario import get_raft_instructions


def get_scenario_spec1() -> ScenarioSpec:
    return ScenarioSpec(
        class_name="benchmark.simple_scenarios.Simple1Scenario",
        args={"num_input_tokens": 5, "vocab_size": 20, "num_train_instances": 10, "num_test_instances": 10},
    )


def get_scenario_spec_tiny():
    return ScenarioSpec(
        class_name="benchmark.simple_scenarios.Simple1Scenario",
        args={"num_input_tokens": 5, "vocab_size": 20, "num_train_instances": 2, "num_test_instances": 2},
    )


def get_adapter_spec1() -> AdapterSpec:
    return AdapterSpec(
        method=ADAPT_GENERATION,
        instructions="Please solve the following problem.",
        max_train_instances=5,
        max_eval_instances=10,
        num_outputs=3,
        num_train_trials=3,
        model="simple/model1",
        temperature=1,
        stop_sequences=["."],
    )


def get_basic_metrics(args: Dict[str, List[str]]) -> List[MetricSpec]:
    return [MetricSpec(class_name="benchmark.basic_metrics.BasicMetric", args=args)]


def get_commonsense_qa_metrics(args: Dict[str, Any]) -> List[MetricSpec]:
    return [MetricSpec(class_name="benchmark.commonsense_qa_metrics.CommonSenseQAMetric", args=args)]


def get_toxicity_metrics() -> List[MetricSpec]:
    return [MetricSpec(class_name="benchmark.toxicity_metrics.ToxicityMetric", args={})]


def get_srn_metrics() -> List[MetricSpec]:
    metric_names = {"names": ["iou_set_match", "exact_set_match"]}
    return [MetricSpec(class_name="benchmark.basic_metrics.BasicMetric", args=metric_names)]


def get_copyright_metrics(args: Optional[Dict] = None) -> List[MetricSpec]:
    if args is None:
        args = dict()
    return [
        MetricSpec(
            class_name="benchmark.copyright_metrics.BasicCopyrightMetric",
            args={**args, "name": "longest_common_prefix_length"},
        ),
        MetricSpec(
            class_name="benchmark.copyright_metrics.BasicCopyrightMetric", args={**args, "name": "edit_distance"},
        ),
    ]


############################################################


def construct_run_specs(spec: ObjectSpec) -> List[RunSpec]:
    """
    Takes a specification (name, args) and returns a list of `RunSpec`s.
    """
    # Note that we are abusing `spec` a bit because the name is not actually a class name.
    name = spec.class_name
    args = spec.args

    # Place these alphabetically
    if name == "boolq":
        return [get_boolq_spec()]
    if name == "boolq_contrast_sets":
        return [get_boolq_contrast_sets_spec()]
    if name == "imdb":
        return [get_imdb_spec()]
    if name == "imdb_contrast_sets":
        return [get_imdb_contrast_sets_spec()]
    if name == "copyright":
        return [get_copyright_spec(**args)]
    if name == "mmlu":
        return [get_mmlu_spec(**args)]
    if name == "narrativeqa":
        return [get_narrativeqa_spec()]
    if name == "commonsense_qa":
        return [get_commonsense_qa_spec(**args)]
    if name == "quac":
        return [get_quac_spec()]
    if name == "wiki":
        return [get_wiki_spec(**args)]
    if name == "babi_qa":
        return [get_babi_qa_spec(**args)]
    if name == "real_toxicity_prompts":
        return [get_real_toxicity_prompts_spec()]
    if name == "simple1":
        return [get_run_spec1()]
    if name == "summarization_xsum":
        return [get_xsum_summarization_spec()]
    if name == "summarization_cnndm":
        return [get_cnndm_summarization_spec()]
    if name == "twitter_aae":
        return [get_twitter_aae_spec(**args)]
    if name == "gsm":
        return [get_gsm_spec()]
    if name == "natural_qa":
        return [get_natural_qa_spec(**args)]
    if name == "the_pile":
        return [get_the_pile_spec(**args)]
    if name == "raft":
        return [get_raft_spec(**args)]
    if name == "synthetic_reasoning":
        return [get_synthetic_reasoning_spec(**args)]
    if name == "synthetic_reasoning_natural":
        return [get_synthetic_reasoning_natural_spec(**args)]
    if name == "news_qa":
        return [get_news_qa_spec()]
    if name == "wikitext_103":
        return [get_wikitext_103_spec()]

    raise ValueError(f"Unknown run spec: {spec}")


def get_run_spec1() -> RunSpec:
    """An run spec for debugging."""
    return RunSpec(
        name="run1",
        scenario=get_scenario_spec1(),
        adapter_spec=get_adapter_spec1(),
        metrics=get_basic_metrics({"names": []}),
    )


def get_mmlu_spec(subject: str) -> RunSpec:
    scenario = ScenarioSpec(class_name="benchmark.mmlu_scenario.MMLUScenario", args={"subject": subject})

    def format(subject: str):
        return subject.replace("_", " ")

    adapter_spec = AdapterSpec(
        method=ADAPT_MULTIPLE_CHOICE,
        instructions=f"The following are multiple choice questions (with answers) about {format(subject)}.",
        input_prefix="",
        output_prefix="\nAnswer: ",
        max_train_instances=5,
        max_eval_instances=1000,
        num_outputs=10,
        num_train_trials=1,
        model="openai/davinci",
        temperature=0,
    )

    return RunSpec(
        name=f"mmlu:subject={subject}",
        scenario=scenario,
        adapter_spec=adapter_spec,
        metrics=get_basic_metrics({"names": ["exact_match"]}),
    )


def get_wiki_spec(k: str, subject: str) -> RunSpec:
    scenario = ScenarioSpec(class_name="benchmark.wiki_scenario.WIKIScenario", args={"subject": subject},)

    adapter_spec = AdapterSpec(
        method=ADAPT_GENERATION,
        input_prefix="",
        output_prefix="",
        num_train_trials=1,
        max_train_instances=5,
        max_eval_instances=1000,
        num_outputs=int(k),
        model="openai/davinci",
        temperature=1.0,
        max_tokens=8,
        stop_sequences=["\n"],
    )

    return RunSpec(
        name=f"wiki:k={k},subject={subject}",
        scenario=scenario,
        adapter_spec=adapter_spec,
        metrics=get_basic_metrics({"names": ["exact_match"]}),
    )


def get_commonsense_qa_spec(dataset: str, method: str) -> RunSpec:
    scenario = ScenarioSpec(
        class_name="benchmark.commonsense_qa_scenario.CommonSenseQAScenario",
        args={"dataset": dataset, "method": method,},
    )

    if method == MULTI_CHOICE_QUESTION_ANSWERING_METHOD:
        adapter_spec = AdapterSpec(
            method=ADAPT_MULTIPLE_CHOICE,
            instructions="The following are multiple choice questions (with answers) about common sense.",
            input_prefix="",
            output_prefix="\nAnswer: ",
            max_train_instances=0,
            max_eval_instances=10,
            num_outputs=10,
            num_train_trials=1,
            model="openai/davinci",
            temperature=0,
        )
        run_spec = RunSpec(
            name=f"commonsense_qa:dataset={dataset},method={method}",
            scenario=scenario,
            adapter_spec=adapter_spec,
            metrics=get_basic_metrics({"names": ["exact_match"]}),
        )
    elif method == CAUSAL_LANGUAGE_MODELING_METHOD:
        n_choice = {"hellaswag": 4, "openbookqa": 4, "commonsenseqa": 5, "piqa": 2, "siqa": 3,}[dataset]
        adapter_spec = AdapterSpec(
            method=ADAPT_LANGUAGE_MODELING,
            instructions="",
            input_prefix="",
            output_prefix="",
            max_train_instances=0,
            max_eval_instances=10 * n_choice * 2,
            num_outputs=10,
            max_tokens=0,
            num_train_trials=1,
            model="openai/davinci",
            temperature=0,
        )
        run_spec = RunSpec(
            name=f"commonsense_qa:dataset={dataset},method={method}",
            scenario=scenario,
            adapter_spec=adapter_spec,
            metrics=get_commonsense_qa_metrics({"n_choice": n_choice}),
        )
    else:
        raise ValueError(f"Unknown commonsense QA method: {method}")

    return run_spec


def get_quac_spec() -> RunSpec:
    scenario = ScenarioSpec(class_name="benchmark.quac_scenario.QuACScenario", args=dict())

    adapter_spec = AdapterSpec(
        method=ADAPT_GENERATION,
        input_prefix="",
        output_prefix="",
        num_train_trials=1,
        max_train_instances=5,
        model="ai21/j1-large",
        max_eval_instances=50,  # TODO : Remove this once deployed
        num_outputs=1,
        max_tokens=100,  # answers are at most 30 words
        temperature=0.0,
        stop_sequences=["\n"],
    )
    return RunSpec(
        name="quac", scenario=scenario, adapter_spec=adapter_spec, metrics=get_basic_metrics({"names": ["f1_score"]}),
    )


def get_news_qa_spec() -> RunSpec:
    scenario = ScenarioSpec(class_name="benchmark.newsqa_scenario.NewsQAScenario", args=dict())

    adapter_spec = AdapterSpec(
        method=ADAPT_GENERATION,
        input_prefix="",
        output_prefix="",
        num_train_trials=1,
        max_train_instances=5,
        model="ai21/j1-large",
        max_eval_instances=50,  # TODO : Remove this once deployed
        num_outputs=1,
        max_tokens=50,  # answers are at most 13 words
        temperature=0.0,
        stop_sequences=["\n"],
    )
    return RunSpec(
        name="news_qa",
        scenario=scenario,
        adapter_spec=adapter_spec,
        metrics=get_basic_metrics({"names": ["f1_score"]}),
    )


def get_twitter_aae_spec(demographic: str) -> RunSpec:
    scenario = ScenarioSpec(
        class_name="benchmark.twitter_aae_scenario.TwitterAAEScenario", args={"demographic": demographic},
    )

    adapter_spec = AdapterSpec(
        method=ADAPT_LANGUAGE_MODELING,
        instructions="",
        input_prefix="",
        output_prefix="",
        max_train_instances=0,
        max_eval_instances=1000,  # TODO: remove this line once deployed, so we can cache everything in prod
        num_outputs=1,
        num_train_trials=1,
        model="openai/davinci",
        temperature=0,
        max_tokens=0,
    )

    return RunSpec(
        name=f"twitter_aae:demographic={demographic}",
        scenario=scenario,
        adapter_spec=adapter_spec,
        metrics=get_basic_metrics({"names": []}),
    )


def get_real_toxicity_prompts_spec() -> RunSpec:
    scenario = ScenarioSpec(class_name="benchmark.real_toxicity_prompts_scenario.RealToxicityPromptsScenario", args={})
    # Create AdapterSpec based on the RealToxicityPrompts paper: https://arxiv.org/pdf/2009.11462.pdf
    adapter_spec = AdapterSpec(
        method=ADAPT_GENERATION,
        input_prefix="",
        output_prefix="",
        num_train_trials=1,
        max_train_instances=0,
        max_eval_instances=1000,  # TODO: set this to 100,000 once deployed, so we can cache everything in prod
        model="openai/davinci",  # "...we use the 175B parameter GPT-3 model, also known as DA VINCI in the OpenAI API"
        temperature=1,  # "We use a temperature of 1 during generation..."
        max_tokens=20,  # "We generate up to 20 tokens per example..."
        num_outputs=25,  # "...the expected maximum toxicity over k = 25 generations..."
    )
    return RunSpec(
        name="real_toxicity_prompts", scenario=scenario, adapter_spec=adapter_spec, metrics=get_toxicity_metrics(),
    )


def get_synthetic_reasoning_natural_spec(difficulty: str) -> RunSpec:
    scenario = ScenarioSpec(
        class_name="benchmark.synthetic_reasoning_natural_scenario.SRNScenario", args={"difficulty": difficulty}
    )

    adapter_spec = AdapterSpec(
        method=ADAPT_GENERATION,
        instructions="Please solve the following problem.",
        max_train_instances=3,
        max_eval_instances=100,
        num_outputs=3,
        num_train_trials=1,
        model="openai/davinci",
        temperature=1.0,
        stop_sequences=["\n"],
        max_tokens=20,
        input_prefix="Rules:\n",
        output_prefix="",
    )

    return RunSpec(
        name=f"synthetic_reasoning_natural:difficulty={difficulty}",
        scenario=scenario,
        adapter_spec=adapter_spec,
        metrics=get_srn_metrics(),
    )


def get_gsm_spec() -> RunSpec:
    scenario = ScenarioSpec(class_name="benchmark.gsm_scenario.GSM8KScenario", args={})
    # Create AdapterSpec based on the GSM8K paper: https://arxiv.org/pdf/2110.14168.pdf
    adapter_spec = AdapterSpec(
        method=ADAPT_GENERATION,
        input_prefix="",
        output_prefix="",
        num_train_trials=1,
        max_train_instances=3,
        max_eval_instances=100,  # TODO: Remove when deployed
        model="ai21/j1-large",
        temperature=0.7,
        stop_sequences=["\n\n"],
        max_tokens=400,  # The paper uses 400 tokens as the max sample length
        num_outputs=1,
    )
    return RunSpec(
        name="gsm",
        scenario=scenario,
        adapter_spec=adapter_spec,
        metrics=get_basic_metrics({"names": ["exact_match_indicator"]}),
    )


def get_raft_spec(subset: str) -> RunSpec:
    scenario = ScenarioSpec(class_name="benchmark.raft_scenario.RAFTScenario", args={"subset": subset},)

    adapter_spec = AdapterSpec(
        method=ADAPT_GENERATION,
        instructions=get_raft_instructions(subset),
        input_prefix="",
        output_prefix="\nLabel:",
        max_train_instances=5,
        max_eval_instances=50,
        num_train_trials=1,
        model="openai/davinci",
        temperature=0.2,
        stop_sequences=["\n"],
        max_tokens=20,
    )

    return RunSpec(
        name=f"raft:subset={subset}",
        scenario=scenario,
        adapter_spec=adapter_spec,
        metrics=get_basic_metrics({"names": ["exact_match"]}),
    )


def get_boolq_spec() -> RunSpec:
    scenario = ScenarioSpec(class_name="benchmark.boolq_scenario.BoolQScenario", args={})

    # TODO: Choosing a large # of train instances results in exceeding maximum sequence length for models.
    # What's the best way to solve this?

    adapter_spec = AdapterSpec(
        method=ADAPT_GENERATION,
        input_prefix="",
        output_prefix="\nanswer:",
        num_train_trials=1,
        max_train_instances=5,
        model="ai21/j1-large",
        max_eval_instances=50,  # TODO : Find the number of samples to evaluate.
        num_outputs=1,
        max_tokens=1,
    )
    return RunSpec(
        name="boolq",
        scenario=scenario,
        adapter_spec=adapter_spec,
        metrics=get_basic_metrics({"names": ["exact_match"]}),
    )


def get_boolq_contrast_sets_spec() -> RunSpec:
    scenario = ScenarioSpec(class_name="benchmark.boolq_scenario.BoolQContrastSetScenario", args={})
    # TODO: Choosing a large # of train instances results in exceeding maximum sequence length for models.
    # What's the best way to solve this?

    adapter_spec = AdapterSpec(
        method=ADAPT_GENERATION,
        input_prefix="",
        output_prefix="\nanswer:",
        num_train_trials=1,
        max_train_instances=5,
        model="ai21/j1-large",
        max_eval_instances=50,  # TODO : Find the number of samples to evaluate.
        num_outputs=1,
        max_tokens=1,
    )
    return RunSpec(
        name="boolq_contrast_sets",
        scenario=scenario,
        adapter_spec=adapter_spec,
        metrics=get_basic_metrics({"names": ["exact_match"]}),
    )


def get_imdb_spec() -> RunSpec:
    scenario = ScenarioSpec(class_name="benchmark.imdb_scenario.IMDbScenario", args={})

    adapter_spec = AdapterSpec(
        method=ADAPT_GENERATION,
        input_prefix="Review: ",
        output_prefix="Sentiment:",
        num_train_trials=1,
        max_train_instances=5,
        model="ai21/j1-large",
        max_eval_instances=50,  # TODO : Find the number of samples to evaluate.
        num_outputs=1,
        max_tokens=1,
        stop_sequences=["\n"],
    )
    return RunSpec(
        name="imdb",
        scenario=scenario,
        adapter_spec=adapter_spec,
        metrics=get_basic_metrics({"names": ["exact_match"]}),
    )


def get_imdb_contrast_sets_spec() -> RunSpec:
    scenario = ScenarioSpec(class_name="benchmark.imdb_scenario.IMDbContrastSetScenario", args={})

    adapter_spec = AdapterSpec(
        method=ADAPT_GENERATION,
        input_prefix="Review: ",
        output_prefix="Sentiment:",
        num_train_trials=1,
        max_train_instances=5,
        model="ai21/j1-large",
        max_eval_instances=50,  # TODO : Find the number of samples to evaluate.
        num_outputs=1,
        max_tokens=1,
        stop_sequences=["\n"],
    )
    return RunSpec(
        name="imdb_contrast_sets",
        scenario=scenario,
        adapter_spec=adapter_spec,
        metrics=get_basic_metrics({"names": ["exact_match", "f1_score"]}),
    )


def get_babi_qa_spec(task: str) -> RunSpec:
    scenario = ScenarioSpec(class_name="benchmark.babi_qa_scenario.BabiQAScenario", args={"task": task})

    adapter_spec = AdapterSpec(
        method=ADAPT_GENERATION,
        input_prefix="",
        output_prefix="\nanswer:",
        num_train_trials=1,
        max_train_instances=5,
        model="ai21/j1-large",
        max_eval_instances=50,  # TODO: Change to None
        num_outputs=1,
        # Task 19's answers consist of two words (in contrast to all other tasks that feature a single-word answers.)
        max_tokens=2 if task == "19" else 1,
    )
    return RunSpec(
        name=f"babi_qa:task={task}",
        scenario=scenario,
        adapter_spec=adapter_spec,
        metrics=get_basic_metrics({"names": ["exact_match"]}),
    )


def get_copyright_spec(pilot_study="true", **unused_kwargs) -> RunSpec:
    scenario = ScenarioSpec(class_name="benchmark.copyright_scenario.CopyrightScenario", args=dict())

    # TODO(lxuechen): Loop over models and other hyperparameter combos in the future.
    if pilot_study.lower() in ("t", "true"):
        adapter_spec = AdapterSpec(
            method=ADAPT_GENERATION,
            instructions="",
            input_prefix="",
            output_prefix="",
            max_train_instances=0,
            num_train_trials=1,
            temperature=0.7,
            # Args that are different below.
            max_eval_instances=100,
            num_outputs=1,
            model="simple/model1",
            max_tokens=60,
        )
    else:
        adapter_spec = AdapterSpec(
            method=ADAPT_GENERATION,
            instructions="",
            input_prefix="",
            output_prefix="",
            max_train_instances=0,
            num_train_trials=1,
            temperature=0.7,
            # Args that are different below.
            max_eval_instances=None,
            num_outputs=10,
            model="openai/davinci",
            max_tokens=2000,
        )

    return RunSpec(
        name=f"copyright:pilot_study={pilot_study}",
        scenario=scenario,
        adapter_spec=adapter_spec,
        metrics=get_copyright_metrics({"normalize_by_prefix_length": True}),
    )


def get_natural_qa_spec(mode: str) -> RunSpec:
    scenario = ScenarioSpec(class_name="benchmark.natural_qa_scenario.NaturalQAScenario", args={"mode": mode})

    adapter_spec = AdapterSpec(
        method=ADAPT_GENERATION,
        input_prefix="",
        output_prefix="",
        num_train_trials=1,
        max_train_instances=5,
        model="ai21/j1-large",
        max_eval_instances=50,  # TODO : Remove this once deployed
        num_outputs=1,
        max_tokens=300,  # answers are at most 65 words
        temperature=0.0,
        stop_sequences=["\n"],
    )
    return RunSpec(
        name=f"natural_qa:mode={mode}",
        scenario=scenario,
        adapter_spec=adapter_spec,
        metrics=get_basic_metrics({"names": ["exact_match"]}),  # TODO: Add F1 score once it is merged
    )


def get_the_pile_spec(subset: str) -> RunSpec:
    scenario = ScenarioSpec(class_name="benchmark.the_pile_scenario.ThePileScenario", args={"subset": subset})

    adapter_spec = AdapterSpec(
        method=ADAPT_LANGUAGE_MODELING,
        instructions="",
        input_prefix="",
        output_prefix="",
        max_train_instances=0,
        max_eval_instances=51,  # TODO: remove this line once deployed, so we can cache everything in prod
        num_outputs=1,
        num_train_trials=1,
        model="openai/davinci",
        temperature=0,
        max_tokens=0,
    )

    return RunSpec(
        name=f"the_pile:subset={subset}",
        scenario=scenario,
        adapter_spec=adapter_spec,
        metrics=get_basic_metrics({"names": []}),
    )


def get_narrativeqa_spec() -> RunSpec:
    scenario = ScenarioSpec(class_name="benchmark.narrativeqa_scenario.NarrativeQAScenario", args=dict())

    # TODO: Similar problem to the BoolQ scenario.
    # Prompts are too long in the few-shot setting (>2048 tokens)
    adapter_spec = AdapterSpec(
        method=ADAPT_GENERATION,
        input_prefix="",
        output_prefix="\nanswer:",
        num_train_trials=1,
        max_train_instances=2,
        model="ai21/j1-large",
        max_eval_instances=450,  # TODO : Find the number of samples to evaluate.
        num_outputs=1,
        max_tokens=5,
        temperature=0.0,
    )
    return RunSpec(
        name="narrativeqa",
        scenario=scenario,
        adapter_spec=adapter_spec,
        metrics=get_basic_metrics({"names": ["f1_score", "rouge-l", "bleu_1", "bleu_4"]}),
    )


<<<<<<< HEAD
def get_xsum_summarization_spec() -> RunSpec:
    scenario = ScenarioSpec(
        class_name="benchmark.summarization_scenario.SummarizationScenario",
        args={"dataset_name": "xsum", "sampling_min_length": 50, "sampling_max_length": 64, "doc_max_length": 512,},
=======
def get_synthetic_reasoning_spec(mode: str) -> RunSpec:
    scenario = ScenarioSpec(
        class_name="benchmark.synthetic_reasoning_scenario.SyntheticReasoningScenario", args={"mode": mode},
>>>>>>> bd1651de
    )

    adapter_spec = AdapterSpec(
        method=ADAPT_GENERATION,
<<<<<<< HEAD
        instructions="Summarize the given documents.",
        input_prefix="Document: ",
        output_prefix="\nSummary: {",
        num_train_trials=1,
        max_train_instances=5,
        model="openai/davinci",
        max_eval_instances=10,  # TODO: Remove this once deployed
        num_outputs=1,
        # max_tokens=60,  # From Lewis et al. 2019 (https://arxiv.org/pdf/1910.13461.pdf)
        temperature=0,  # From Wu et al. 2021 (https://arxiv.org/pdf/2109.10862.pdf)
        stop_sequences=["}"],
    )

    return RunSpec(
        name="summarization_xsum",
        scenario=scenario,
        adapter_spec=adapter_spec,
        metrics=get_basic_metrics({"names": ["rouge-1", "rouge-2", "rouge-l"]}),  # TODO: Add faithfulness metrics later
    )


def get_cnndm_summarization_spec() -> RunSpec:
    scenario = ScenarioSpec(
        class_name="benchmark.summarization_scenario.SummarizationScenario",
        args={"dataset_name": "cnn-dm", "sampling_min_length": 50, "sampling_max_length": 64, "doc_max_length": 512,},
    )

    adapter_spec = AdapterSpec(
        method=ADAPT_GENERATION,
        instructions="Summarize the given documents.",
        input_prefix="Document: ",
        output_prefix="\nSummary: {",
        num_train_trials=1,
        max_train_instances=5,
        model="openai/davinci",
        max_eval_instances=10,  # TODO: Remove this once deployed
        num_outputs=1,
        # max_tokens=128,  # From Zhang et al. 2020 (https://arxiv.org/pdf/1912.08777.pdf)
        temperature=0,  # From Wu et al. 2021 (https://arxiv.org/pdf/2109.10862.pdf)
        stop_sequences=["}"],
    )

    return RunSpec(
        name="summarization_cnndm",
        scenario=scenario,
        adapter_spec=adapter_spec,
        metrics=get_basic_metrics({"names": ["rouge-1", "rouge-2", "rouge-l"]}),  # TODO: Add faithfulness metrics later
=======
        instructions="Please solve the following problem.",
        max_train_instances=3,
        max_eval_instances=100,
        num_outputs=3,
        num_train_trials=1,
        model="openai/davinci",
        temperature=1.0,
        stop_sequences=["\n"],
        max_tokens=20,
        input_prefix="",
        output_prefix="| Target: ",
    )
    return RunSpec(
        name=f"synthetic_reasoning:mode={mode}",
        scenario=scenario,
        adapter_spec=adapter_spec,
        metrics=get_basic_metrics({"names": ["exact_match"]}),
    )


def get_wikitext_103_spec() -> RunSpec:
    scenario = ScenarioSpec(class_name="benchmark.wikitext_103_scenario.Wikitext103Scenario", args=dict())

    adapter_spec = AdapterSpec(
        method=ADAPT_LANGUAGE_MODELING,
        instructions="",
        input_prefix="",
        output_prefix="",
        max_train_instances=0,
        max_eval_instances=None,
        num_outputs=1,
        num_train_trials=1,
        model="openai/davinci",
        temperature=0,
        max_tokens=0,
    )

    return RunSpec(
        name="wikitext_103", scenario=scenario, adapter_spec=adapter_spec, metrics=get_basic_metrics({"names": []}),
>>>>>>> bd1651de
    )<|MERGE_RESOLUTION|>--- conflicted
+++ resolved
@@ -655,21 +655,63 @@
     )
 
 
-<<<<<<< HEAD
-def get_xsum_summarization_spec() -> RunSpec:
+def get_synthetic_reasoning_spec(mode: str) -> RunSpec:
+    scenario = ScenarioSpec(
+        class_name="benchmark.synthetic_reasoning_scenario.SyntheticReasoningScenario", args={"mode": mode},
+    )
+
+    adapter_spec = AdapterSpec(
+        method=ADAPT_GENERATION,
+        instructions="Please solve the following problem.",
+        max_train_instances=3,
+        max_eval_instances=100,
+        num_outputs=3,
+        num_train_trials=1,
+        model="openai/davinci",
+        temperature=1.0,
+        stop_sequences=["\n"],
+        max_tokens=20,
+        input_prefix="",
+        output_prefix="| Target: ",
+    )
+    return RunSpec(
+        name=f"synthetic_reasoning:mode={mode}",
+        scenario=scenario,
+        adapter_spec=adapter_spec,
+        metrics=get_basic_metrics({"names": ["exact_match"]}),
+    )
+
+
+def get_wikitext_103_spec() -> RunSpec:
+    scenario = ScenarioSpec(class_name="benchmark.wikitext_103_scenario.Wikitext103Scenario", args=dict())
+
+    adapter_spec = AdapterSpec(
+        method=ADAPT_LANGUAGE_MODELING,
+        instructions="",
+        input_prefix="",
+        output_prefix="",
+        max_train_instances=0,
+        max_eval_instances=None,
+        num_outputs=1,
+        num_train_trials=1,
+        model="openai/davinci",
+        temperature=0,
+        max_tokens=0,
+    )
+
+    return RunSpec(
+        name="wikitext_103", scenario=scenario, adapter_spec=adapter_spec, metrics=get_basic_metrics({"names": []}),
+    )
+  
+
+ def get_xsum_summarization_spec() -> RunSpec:
     scenario = ScenarioSpec(
         class_name="benchmark.summarization_scenario.SummarizationScenario",
         args={"dataset_name": "xsum", "sampling_min_length": 50, "sampling_max_length": 64, "doc_max_length": 512,},
-=======
-def get_synthetic_reasoning_spec(mode: str) -> RunSpec:
-    scenario = ScenarioSpec(
-        class_name="benchmark.synthetic_reasoning_scenario.SyntheticReasoningScenario", args={"mode": mode},
->>>>>>> bd1651de
-    )
-
-    adapter_spec = AdapterSpec(
-        method=ADAPT_GENERATION,
-<<<<<<< HEAD
+    )
+
+    adapter_spec = AdapterSpec(
+        method=ADAPT_GENERATION,
         instructions="Summarize the given documents.",
         input_prefix="Document: ",
         output_prefix="\nSummary: {",
@@ -717,45 +759,4 @@
         scenario=scenario,
         adapter_spec=adapter_spec,
         metrics=get_basic_metrics({"names": ["rouge-1", "rouge-2", "rouge-l"]}),  # TODO: Add faithfulness metrics later
-=======
-        instructions="Please solve the following problem.",
-        max_train_instances=3,
-        max_eval_instances=100,
-        num_outputs=3,
-        num_train_trials=1,
-        model="openai/davinci",
-        temperature=1.0,
-        stop_sequences=["\n"],
-        max_tokens=20,
-        input_prefix="",
-        output_prefix="| Target: ",
-    )
-    return RunSpec(
-        name=f"synthetic_reasoning:mode={mode}",
-        scenario=scenario,
-        adapter_spec=adapter_spec,
-        metrics=get_basic_metrics({"names": ["exact_match"]}),
-    )
-
-
-def get_wikitext_103_spec() -> RunSpec:
-    scenario = ScenarioSpec(class_name="benchmark.wikitext_103_scenario.Wikitext103Scenario", args=dict())
-
-    adapter_spec = AdapterSpec(
-        method=ADAPT_LANGUAGE_MODELING,
-        instructions="",
-        input_prefix="",
-        output_prefix="",
-        max_train_instances=0,
-        max_eval_instances=None,
-        num_outputs=1,
-        num_train_trials=1,
-        model="openai/davinci",
-        temperature=0,
-        max_tokens=0,
-    )
-
-    return RunSpec(
-        name="wikitext_103", scenario=scenario, adapter_spec=adapter_spec, metrics=get_basic_metrics({"names": []}),
->>>>>>> bd1651de
     )