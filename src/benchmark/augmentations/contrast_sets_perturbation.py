--- conflicted
+++ resolved
@@ -60,12 +60,7 @@
         Generates a new Instance by perturbing the input, tagging the Instance and
         perturbing the References, if `should_perturb_references` is true.
         """
-<<<<<<< HEAD
-        assert instance.id is not None
-        rng: Random = Random(instance.id if seed is None else str(seed) + instance.id)
-=======
-        rng: Random = self.get_rng(instance)
->>>>>>> ebbbb692
+        rng: Random = self.get_rng(instance, seed)
 
         perturbed_instance: str = instance.input
         perturbed_references: Sequence[Reference] = instance.references
