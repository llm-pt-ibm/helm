from dataclasses import dataclass, field
from typing import List, Dict, Optional

# Different modalities
TEXT_MODEL_TAG: str = "text"
CODE_MODEL_TAG: str = "code"
EMBEDDING_MODEL_TAG: str = "embedding"

# Some model APIs have limited functionalities e.g., Anthropic API doesn't support returning log probs
FULL_FUNCTIONALITY_TEXT_MODEL_TAG: str = "full_functionality_text"
LIMITED_FUNCTIONALITY_TEXT_MODEL_TAG: str = "limited_functionality_text"

# For OpenAI models with wider context windows
WIDER_CONTEXT_WINDOW_TAG: str = "wider_context_window"

# To fetch models that use these tokenizers
GPT2_TOKENIZER_TAG: str = "gpt2_tokenizer"
AI21_TOKENIZER_TAG: str = "ai21_tokenizer"
COHERE_TOKENIZER_TAG: str = "cohere_tokenizer"
OPT_TOKENIZER_TAG: str = "opt_tokenizer"
GPTJ_TOKENIZER_TAG: str = "gptj_tokenizer"
GPTNEO_TOKENIZER_TAG: str = "gptneo_tokenizer"

# Models that are used for ablations and fine-grained analyses.
# These models are selected specifically because of their low marginal cost to evaluate.
ABLATION_MODEL_TAG: str = "ablation"

# Some models (e.g., T5) have stripped newlines.
# So we cannot use \n as a stop sequence for these models.
NO_NEWLINES_TAG: str = "no_newlines"


@dataclass
class Model:
    """Represents a model that we can make requests to."""

    # Model group, used to filter for quotas (e.g. "huggingface")
    group: str

    # Name of the specific model (e.g. "huggingface/gpt-j-6b")
    name: str

    # Display name of the specific model (e.g. "GPT-J-6B")
    display_name: str

    # Organization that originally created the model (e.g. "EleutherAI")
    #   Note that this may be different from group or the prefix of the name
    #   ("huggingface" in "huggingface/gpt-j-6b") as the hosting organization
    #   may be different from the creator organization. We also capitalize
    #   this field properly to later display in the UI.
    creator_organization: str

    # Short description of the model
    description: str

    # Tags corresponding to the properties of the model
    tags: List[str] = field(default_factory=list)

    # Estimated training co2e cost of this model
    training_co2e_cost: Optional[float] = None

    @property
    def organization(self) -> str:
        """
        Extracts the organization from the model name.
        Example: 'ai21/j1-jumbo' => 'ai21'
        """
        return self.name.split("/")[0]

    @property
    def engine(self) -> str:
        """
        Extracts the model engine from the model name.
        Example: 'ai21/j1-jumbo' => 'j1-jumbo'
        """
        return self.name.split("/")[1]


# For the list of available models, see the following docs:
ALL_MODELS = [
    # AI21: https://studio.ai21.com/pricing
    Model(
        group="jurassic",
        creator_organization="AI21 Labs",
        name="ai21/j1-jumbo",
        display_name="Jurassic Jumbo (178B)",
        description="Jurassic J1-Jumbo (178B parameters)",
        tags=[TEXT_MODEL_TAG, FULL_FUNCTIONALITY_TEXT_MODEL_TAG, AI21_TOKENIZER_TAG],
    ),
    # From AI21: "the new model is a mid-point in terms of size, cost and performance between Jumbo and Large.
    # We also implemented a few tweaks to its training process. Internal benchmarks suggest it can really
    # help the unit economics on your end compared to Jumbo, without compromising too much on quality."
    Model(
        group="jurassic",
        creator_organization="AI21 Labs",
        name="ai21/j1-grande",
        display_name="Jurassic Grande (17B)",
        description="Jurassic J1-Large (17B parameters with a few tweaks to its training process)",
        tags=[TEXT_MODEL_TAG, FULL_FUNCTIONALITY_TEXT_MODEL_TAG, AI21_TOKENIZER_TAG],
    ),
    Model(
        group="jurassic",
        creator_organization="AI21 Labs",
        name="ai21/j1-large",
        display_name="Jurassic Large (7.5B)",
        description="Jurassic J1-Large (7.5B parameters)",
        tags=[TEXT_MODEL_TAG, FULL_FUNCTIONALITY_TEXT_MODEL_TAG, AI21_TOKENIZER_TAG],
    ),
    # Anthropic
    Model(
        group="anthropic",
        creator_organization="Anthropic",
        name="anthropic/stanford-online-all-v4-s3",
        display_name="Anthropic-LM (52B)",
        description="Anthropic model (52B parameters)",
        # The Anthropic model has limited functionality
        tags=[TEXT_MODEL_TAG, LIMITED_FUNCTIONALITY_TEXT_MODEL_TAG, GPT2_TOKENIZER_TAG, ABLATION_MODEL_TAG],
    ),
    # BigScience
    Model(
        group="together",
        creator_organization="BigScience",
        name="together/bloom",
        display_name="BLOOM (176B)",
        # From https://bigscience.huggingface.co/blog/bloom
        description="BLOOM (176B parameters) is an autoregressive model similar to GPT-3 trained "
        "on 46 natural languages and 13 programming languages.",
        tags=[TEXT_MODEL_TAG, FULL_FUNCTIONALITY_TEXT_MODEL_TAG, ABLATION_MODEL_TAG],
    ),
    Model(
        group="together",
        creator_organization="BigScience",
        name="together/t0pp",
        display_name="T0++ (11B)",
        # From https://huggingface.co/bigscience/T0pp
        description="T0pp (11B parameters) is an encoder-decoder model trained on a large set of different tasks "
        "specified in natural language prompts.",
        # Does not support echo=True
        tags=[TEXT_MODEL_TAG, LIMITED_FUNCTIONALITY_TEXT_MODEL_TAG, ABLATION_MODEL_TAG, NO_NEWLINES_TAG],
    ),
    # Cohere models
    # Cohere has not release the sizes of their models.
    # Model versioning and the possible versions are not documented here:
    # https://docs.cohere.ai/generate-reference#model-optional.
    # So, instead, we got the names of the models from the Cohere Playground.
    #
    # Note that their tokenizer and model were trained on English text and
    # they do not have a dedicated decode API endpoint, so the adaptation
    # step for language modeling fails for certain Scenarios:
    # the_pile:subset=ArXiv
    # the_pile:subset=Github
    # the_pile:subset=PubMed Central
    Model(
        group="cohere",
        creator_organization="Cohere",
        name="cohere/xlarge-20220609",
        display_name="Cohere xlarge",
        description="Cohere xlarge",
        tags=[TEXT_MODEL_TAG, FULL_FUNCTIONALITY_TEXT_MODEL_TAG, COHERE_TOKENIZER_TAG],
    ),
    Model(
        group="cohere",
        creator_organization="Cohere",
        name="cohere/large-20220720",
        display_name="Cohere large",
        description="Cohere large",
        tags=[TEXT_MODEL_TAG, FULL_FUNCTIONALITY_TEXT_MODEL_TAG, COHERE_TOKENIZER_TAG],
    ),
    Model(
        group="cohere",
        creator_organization="Cohere",
        name="cohere/medium-20220720",
        display_name="Cohere medium",
        description="Cohere medium",
        tags=[TEXT_MODEL_TAG, FULL_FUNCTIONALITY_TEXT_MODEL_TAG, COHERE_TOKENIZER_TAG],
    ),
    Model(
        group="cohere",
        creator_organization="Cohere",
        name="cohere/small-20220720",
        display_name="Cohere small",
        description="Cohere small",
        tags=[TEXT_MODEL_TAG, FULL_FUNCTIONALITY_TEXT_MODEL_TAG, COHERE_TOKENIZER_TAG],
    ),
    # EleutherAI
    Model(
        group="together",
        creator_organization="EleutherAI",
        name="together/gpt-j-6b",
        display_name="GPT-J (6B)",
        description="GPT-J (6B parameters trained by EleutherAI on The Pile)",
        tags=[TEXT_MODEL_TAG, FULL_FUNCTIONALITY_TEXT_MODEL_TAG, ABLATION_MODEL_TAG],
    ),
    Model(
        group="together",
        creator_organization="EleutherAI",
        name="together/gpt-neox-20b",
        display_name="GPT-NeoX (20B)",
        description="GPT-NeoX (20B parameters) autoregressive language model trained on The Pile.",
        tags=[TEXT_MODEL_TAG, FULL_FUNCTIONALITY_TEXT_MODEL_TAG, ABLATION_MODEL_TAG],
    ),
    # Google
    Model(
        group="together",
        creator_organization="Google",
        name="together/t5-11b",
        display_name="T5 (11B)",
        # From https://huggingface.co/docs/transformers/v4.20.1/en/model_doc/t5
        description="T5 (11B parameters) is an encoder-decoder model pre-trained on a multi-task mixture of "
        "unsupervised and supervised tasks and for which each task is converted into a text-to-text "
        "format.",
        # Does not support echo=True
        tags=[TEXT_MODEL_TAG, LIMITED_FUNCTIONALITY_TEXT_MODEL_TAG, ABLATION_MODEL_TAG, NO_NEWLINES_TAG],
    ),
    Model(
        group="together",
        creator_organization="Google",
        name="together/ul2",
        display_name="UL2 (20B)",
        # From https://huggingface.co/google/ul2
        description="UL2 (20B parameters) is an encoder-decoder model trained on the C4 corpus. It's similar to T5"
        "but trained with a different objective and slightly different scaling knobs.",
        # Does not support echo=True
        tags=[TEXT_MODEL_TAG, LIMITED_FUNCTIONALITY_TEXT_MODEL_TAG, ABLATION_MODEL_TAG, NO_NEWLINES_TAG],
    ),
    # GooseAI supported models
    Model(
        group="gooseai",
        creator_organization="EleutherAI",
        name="gooseai/gpt-neo-20b",
        display_name="GPT-NeoX (20B, GooseAI)",
        description="GPT-NeoX (20B parameters) autoregressive language model trained on The Pile.",
        tags=[TEXT_MODEL_TAG, FULL_FUNCTIONALITY_TEXT_MODEL_TAG],
    ),
    Model(
        group="gooseai",
        creator_organization="EleutherAI",
        name="gooseai/gpt-j-6b",
        display_name="GPT-J (6B, GooseAI)",
        description="GPT-J (6B parameters) autoregressive language model trained on The Pile.",
        tags=[TEXT_MODEL_TAG, FULL_FUNCTIONALITY_TEXT_MODEL_TAG],
    ),
    # HuggingFace
    Model(
        group="huggingface",
        creator_organization="EleutherAI",
        name="huggingface/gpt-j-6b",
        display_name="GPT-J (6B, HuggingFace)",
        description="GPT-J (6B parameters) autoregressive language model trained on The Pile.",
        tags=[TEXT_MODEL_TAG, FULL_FUNCTIONALITY_TEXT_MODEL_TAG],
    ),
    Model(
        group="huggingface",
        creator_organization="OpenAI",
        name="huggingface/gpt2",
        display_name="GPT-2 (1.5B)",
        description="GPT-2 (1.5B parameters)",
        tags=[TEXT_MODEL_TAG, FULL_FUNCTIONALITY_TEXT_MODEL_TAG, GPT2_TOKENIZER_TAG],
    ),
    # OPT
    Model(
        group="together",
        creator_organization="Meta",
        name="together/opt-66b",
        display_name="OPT (66B)",
        # From https://arxiv.org/pdf/2205.01068.pdf
        description="Open Pre-trained Transformers (66B parameters) is a suite of decoder-only pre-trained "
        "transformers fully and responsibly shared with interested researchers.",
        tags=[TEXT_MODEL_TAG, FULL_FUNCTIONALITY_TEXT_MODEL_TAG, ABLATION_MODEL_TAG, OPT_TOKENIZER_TAG],
    ),
    Model(
        group="together",
        creator_organization="Meta",
        name="together/opt-175b",
        display_name="OPT (175B)",
        # From https://arxiv.org/pdf/2205.01068.pdf
        description="Open Pre-trained Transformers (175B parameters) is a suite of decoder-only pre-trained "
        "transformers fully and responsibly shared with interested researchers.",
        tags=[TEXT_MODEL_TAG, FULL_FUNCTIONALITY_TEXT_MODEL_TAG, ABLATION_MODEL_TAG, OPT_TOKENIZER_TAG],
    ),
    # Microsoft
    Model(
        group="microsoft",
        creator_organization="Microsoft",
        name="microsoft/TNLGv2_530B",
        display_name="MT-NLG (530B)",
        description="Megatron-Turing NLG (530B parameters)",
        tags=[TEXT_MODEL_TAG, FULL_FUNCTIONALITY_TEXT_MODEL_TAG, GPT2_TOKENIZER_TAG],
    ),
    Model(
        group="microsoft",
        creator_organization="Microsoft",
        name="microsoft/TNLGv2_7B",
        display_name="MT-NLG (7B)",
        description="Megatron-Turing NLG (7B parameters)",
        tags=[TEXT_MODEL_TAG, FULL_FUNCTIONALITY_TEXT_MODEL_TAG, GPT2_TOKENIZER_TAG],
    ),
    # OpenAI: https://beta.openai.com/docs/engines/gpt-3
    Model(
        group="gpt3",
        creator_organization="OpenAI",
        name="openai/davinci",
        display_name="GPT-3 (175B)",
        description="GPT-3 (175B parameters)",
        tags=[TEXT_MODEL_TAG, FULL_FUNCTIONALITY_TEXT_MODEL_TAG, GPT2_TOKENIZER_TAG],
    ),
    Model(
        group="gpt3",
        creator_organization="OpenAI",
        name="openai/curie",
        display_name="GPT-3 (6.7B)",
        description="GPT-3 (6.7B parameters)",
        tags=[TEXT_MODEL_TAG, FULL_FUNCTIONALITY_TEXT_MODEL_TAG, GPT2_TOKENIZER_TAG],
    ),
    Model(
        group="gpt3",
        creator_organization="OpenAI",
        name="openai/babbage",
        display_name="GPT-3 (1.3B)",
        description="GPT-3 (1.3B parameters)",
        tags=[TEXT_MODEL_TAG, FULL_FUNCTIONALITY_TEXT_MODEL_TAG, GPT2_TOKENIZER_TAG],
    ),
    Model(
        group="gpt3",
        creator_organization="OpenAI",
        name="openai/ada",
        display_name="GPT-3 (350M)",
        description="GPT-3 (350M parameters)",
        tags=[TEXT_MODEL_TAG, FULL_FUNCTIONALITY_TEXT_MODEL_TAG, GPT2_TOKENIZER_TAG],
    ),
    # TODO: text-davinci-002 supports insertion. Support insertion in our framework.
    #       https://github.com/stanford-crfm/benchmarking/issues/359
    Model(
        group="gpt3",
        creator_organization="OpenAI",
        name="openai/text-davinci-002",
        display_name="Davinci Instruct v2",
        description="Davinci from Instruct series, 2nd generation - 4000 max tokens",
        tags=[TEXT_MODEL_TAG, WIDER_CONTEXT_WINDOW_TAG, FULL_FUNCTIONALITY_TEXT_MODEL_TAG, GPT2_TOKENIZER_TAG],
    ),
    Model(
        group="gpt3",
        creator_organization="OpenAI",
        name="openai/text-davinci-001",
        display_name="Davinci Instruct v1",
        description="Davinci from Instruct series, 1st generation",
        tags=[TEXT_MODEL_TAG, FULL_FUNCTIONALITY_TEXT_MODEL_TAG, GPT2_TOKENIZER_TAG],
    ),
    Model(
        group="gpt3",
        creator_organization="OpenAI",
        name="openai/text-curie-001",
        display_name="Curie Instruct",
        description="Curie from Instruct series",
        tags=[TEXT_MODEL_TAG, FULL_FUNCTIONALITY_TEXT_MODEL_TAG, GPT2_TOKENIZER_TAG],
    ),
    Model(
        group="gpt3",
        creator_organization="OpenAI",
        name="openai/text-babbage-001",
        display_name="Babbage Instruct",
        description="Babbage from Instruct series",
        tags=[TEXT_MODEL_TAG, FULL_FUNCTIONALITY_TEXT_MODEL_TAG, GPT2_TOKENIZER_TAG],
    ),
    Model(
        group="gpt3",
        creator_organization="OpenAI",
        name="openai/text-ada-001",
        display_name="Ada Instruct",
        description="Ada from Instruct series",
        tags=[TEXT_MODEL_TAG, FULL_FUNCTIONALITY_TEXT_MODEL_TAG, GPT2_TOKENIZER_TAG],
    ),
    Model(
        group="codex",
        creator_organization="OpenAI",
        name="openai/code-davinci-002",
        display_name="Davinci Codex (4000 max tokens)",
        description="Davinci Codex 2nd Generation (for natural language to code) - 4000 max tokens",
        tags=[CODE_MODEL_TAG, WIDER_CONTEXT_WINDOW_TAG, GPT2_TOKENIZER_TAG],
    ),
    Model(
        group="codex",
        creator_organization="OpenAI",
        name="openai/code-davinci-001",
        display_name="Davinci Codex (2048 max tokens)",
        description="Davinci Codex (for natural language to code) - 2048 max tokens",
        tags=[CODE_MODEL_TAG, GPT2_TOKENIZER_TAG],
    ),
    Model(
        group="codex",
        creator_organization="OpenAI",
        name="openai/code-cushman-001",
        display_name="Cushman Codex (2048 max tokens)",
        description="Cushman Codex (for natural language to code) - 2048 max tokens",
        tags=[CODE_MODEL_TAG, GPT2_TOKENIZER_TAG],
    ),
    # OpenAI similarity embedding models: https://beta.openai.com/docs/guides/embeddings
    Model(
        group="gpt3",
        creator_organization="OpenAI",
        name="openai/text-similarity-davinci-001",
        display_name="GPT-3 (12288-dimension embeddings)",
        description="GPT-3 (12288-dimension embeddings)",
        tags=[EMBEDDING_MODEL_TAG],
    ),
    Model(
        group="gpt3",
        creator_organization="OpenAI",
        name="openai/text-similarity-curie-001",
        display_name="GPT-3 (4096-dimension embeddings)",
        description="GPT-3 (4096-dimension embeddings)",
        tags=[EMBEDDING_MODEL_TAG],
    ),
    Model(
        group="gpt3",
        creator_organization="OpenAI",
        name="openai/text-similarity-babbage-001",
        display_name="GPT-3 (2048-dimension embeddings)",
        description="GPT-3 (2048-dimension embeddings)",
        tags=[EMBEDDING_MODEL_TAG],
    ),
    Model(
        group="gpt3",
        creator_organization="OpenAI",
        name="openai/text-similarity-ada-001",
        display_name="GPT-3 (1024-dimension embeddings)",
        description="GPT-3 (1024-dimension embeddings)",
        tags=[EMBEDDING_MODEL_TAG],
    ),
<<<<<<< HEAD
=======
    # Cohere models
    # Cohere has not release the sizes of their models.
    # Model versioning and the possible versions are not documented here:
    # https://docs.cohere.ai/generate-reference#model-optional.
    # So, instead, we got the names of the models from the Cohere Playground.
    #
    # Note that their tokenizer and model were trained on English text and
    # they do not have a dedicated decode API endpoint, so the adaptation
    # step for language modeling fails for certain Scenarios:
    # the_pile:subset=ArXiv
    # the_pile:subset=Github
    # the_pile:subset=PubMed Central
    Model(
        group="cohere",
        creator_organization="Cohere",
        name="cohere/xlarge-20220609",
        display_name="Cohere xlarge",
        description="Cohere xlarge",
        tags=[TEXT_MODEL_TAG, FULL_FUNCTIONALITY_TEXT_MODEL_TAG, COHERE_TOKENIZER_TAG],
    ),
    Model(
        group="cohere",
        creator_organization="Cohere",
        name="cohere/large-20220720",
        display_name="Cohere large",
        description="Cohere large",
        tags=[TEXT_MODEL_TAG, FULL_FUNCTIONALITY_TEXT_MODEL_TAG, COHERE_TOKENIZER_TAG],
    ),
    Model(
        group="cohere",
        creator_organization="Cohere",
        name="cohere/medium-20220720",
        display_name="Cohere medium",
        description="Cohere medium",
        tags=[TEXT_MODEL_TAG, FULL_FUNCTIONALITY_TEXT_MODEL_TAG, COHERE_TOKENIZER_TAG],
    ),
    Model(
        group="cohere",
        creator_organization="Cohere",
        name="cohere/small-20220720",
        display_name="Cohere small",
        description="Cohere small",
        tags=[TEXT_MODEL_TAG, FULL_FUNCTIONALITY_TEXT_MODEL_TAG, COHERE_TOKENIZER_TAG],
    ),
    # GooseAI supported models
    Model(
        group="gooseai",
        creator_organization="EleutherAI",
        name="gooseai/gpt-neo-20b",
        display_name="GPT-NeoX (20B, GooseAI)",
        description="GPT-NeoX (20B parameters) autoregressive language model trained on The Pile.",
        tags=[TEXT_MODEL_TAG, FULL_FUNCTIONALITY_TEXT_MODEL_TAG, GPTNEO_TOKENIZER_TAG],
    ),
    Model(
        group="gooseai",
        creator_organization="EleutherAI",
        name="gooseai/gpt-j-6b",
        display_name="GPT-J (6B, GooseAI)",
        description="GPT-J (6B parameters) autoregressive language model trained on The Pile.",
        tags=[TEXT_MODEL_TAG, FULL_FUNCTIONALITY_TEXT_MODEL_TAG, GPTJ_TOKENIZER_TAG],
    ),
    # HuggingFace
    Model(
        group="huggingface",
        creator_organization="EleutherAI",
        name="huggingface/gpt-j-6b",
        display_name="GPT-J (6B, HuggingFace)",
        description="GPT-J (6B parameters) autoregressive language model trained on The Pile.",
        tags=[TEXT_MODEL_TAG, FULL_FUNCTIONALITY_TEXT_MODEL_TAG, GPTJ_TOKENIZER_TAG],
    ),
    Model(
        group="huggingface",
        creator_organization="OpenAI",
        name="huggingface/gpt2",
        display_name="GPT-2 (1.5B)",
        description="GPT-2 (1.5B parameters)",
        tags=[TEXT_MODEL_TAG, FULL_FUNCTIONALITY_TEXT_MODEL_TAG, GPT2_TOKENIZER_TAG],
    ),
    # Anthropic
    Model(
        group="anthropic",
        creator_organization="Anthropic",
        name="anthropic/stanford-online-all-v4-s3",
        display_name="Anthropic-LM (52B)",
        description="Anthropic model (52B parameters)",
        # The Anthropic model has limited functionality
        tags=[TEXT_MODEL_TAG, LIMITED_FUNCTIONALITY_TEXT_MODEL_TAG, GPT2_TOKENIZER_TAG, ABLATION_MODEL_TAG],
    ),
    # Microsoft
    Model(
        group="microsoft",
        creator_organization="Microsoft",
        name="microsoft/TNLGv2_530B",
        display_name="MT-NLG (530B)",
        description="Megatron-Turing NLG (530B parameters)",
        tags=[TEXT_MODEL_TAG, FULL_FUNCTIONALITY_TEXT_MODEL_TAG, GPT2_TOKENIZER_TAG],
    ),
    Model(
        group="microsoft",
        creator_organization="Microsoft",
        name="microsoft/TNLGv2_7B",
        display_name="MT-NLG (7B)",
        description="Megatron-Turing NLG (7B parameters)",
        tags=[TEXT_MODEL_TAG, FULL_FUNCTIONALITY_TEXT_MODEL_TAG, GPT2_TOKENIZER_TAG],
    ),
>>>>>>> 6b3033a8
    # Offline models
    Model(
        group="together",
        creator_organization="Tsinghua KEG",
        name="together/glm",
        display_name="GLM (130B)",
        # From https://github.com/THUDM/GLM-130B
        description="GLM-130B is an open bilingual (English & Chinese) bidirectional dense model with 130 billion "
        "parameters, pre-trained using the algorithm of General Language Model (GLM).",
        # Inference with echo=True is not feasible -- in the prompt encoding phase, they use
        # bidirectional attention and do not perform predictions on them.
        tags=[TEXT_MODEL_TAG, LIMITED_FUNCTIONALITY_TEXT_MODEL_TAG, ABLATION_MODEL_TAG, NO_NEWLINES_TAG],
    ),
    Model(
        group="together",
<<<<<<< HEAD
=======
        creator_organization="EleutherAI",
        name="together/gpt-j-6b",
        display_name="GPT-J (6B)",
        description="GPT-J (6B parameters trained by EleutherAI on The Pile)",
        tags=[TEXT_MODEL_TAG, FULL_FUNCTIONALITY_TEXT_MODEL_TAG, ABLATION_MODEL_TAG, GPTJ_TOKENIZER_TAG],
    ),
    Model(
        group="together",
        creator_organization="EleutherAI",
        name="together/gpt-neox-20b",
        display_name="GPT-NeoX (20B)",
        description="GPT-NeoX (20B parameters) autoregressive language model trained on The Pile.",
        tags=[TEXT_MODEL_TAG, FULL_FUNCTIONALITY_TEXT_MODEL_TAG, ABLATION_MODEL_TAG, GPTNEO_TOKENIZER_TAG],
    ),
    Model(
        group="together",
        creator_organization="Meta",
        name="together/opt-66b",
        display_name="OPT (66B)",
        # From https://arxiv.org/pdf/2205.01068.pdf
        description="Open Pre-trained Transformers (66B parameters) is a suite of decoder-only pre-trained "
        "transformers fully and responsibly shared with interested researchers.",
        tags=[TEXT_MODEL_TAG, FULL_FUNCTIONALITY_TEXT_MODEL_TAG, ABLATION_MODEL_TAG, OPT_TOKENIZER_TAG],
    ),
    Model(
        group="together",
        creator_organization="Meta",
        name="together/opt-175b",
        display_name="OPT (175B)",
        # From https://arxiv.org/pdf/2205.01068.pdf
        description="Open Pre-trained Transformers (175B parameters) is a suite of decoder-only pre-trained "
        "transformers fully and responsibly shared with interested researchers.",
        tags=[TEXT_MODEL_TAG, FULL_FUNCTIONALITY_TEXT_MODEL_TAG, ABLATION_MODEL_TAG, OPT_TOKENIZER_TAG],
    ),
    Model(
        group="together",
        creator_organization="Google",
        name="together/t5-11b",
        display_name="T5 (11B)",
        # From https://huggingface.co/docs/transformers/v4.20.1/en/model_doc/t5
        description="T5 (11B parameters) is an encoder-decoder model pre-trained on a multi-task mixture of "
        "unsupervised and supervised tasks and for which each task is converted into a text-to-text "
        "format.",
        # Does not support echo=True
        tags=[TEXT_MODEL_TAG, LIMITED_FUNCTIONALITY_TEXT_MODEL_TAG, ABLATION_MODEL_TAG, NO_NEWLINES_TAG],
    ),
    Model(
        group="together",
        creator_organization="Google",
        name="together/ul2",
        display_name="UL2 (20B)",
        # From https://huggingface.co/google/ul2
        description="UL2 (20B parameters) is an encoder-decoder model trained on the C4 corpus. It's similar to T5"
        "but trained with a different objective and slightly different scaling knobs.",
        # Does not support echo=True
        tags=[TEXT_MODEL_TAG, LIMITED_FUNCTIONALITY_TEXT_MODEL_TAG, ABLATION_MODEL_TAG, NO_NEWLINES_TAG],
    ),
    Model(
        group="together",
        creator_organization="BigScience",
        name="together/t0pp",
        display_name="T0++ (11B)",
        # From https://huggingface.co/bigscience/T0pp
        description="T0pp (11B parameters) is an encoder-decoder model trained on a large set of different tasks "
        "specified in natural language prompts.",
        # Does not support echo=True
        tags=[TEXT_MODEL_TAG, LIMITED_FUNCTIONALITY_TEXT_MODEL_TAG, ABLATION_MODEL_TAG, NO_NEWLINES_TAG],
    ),
    Model(
        group="together",
>>>>>>> 6b3033a8
        creator_organization="Yandex",
        name="together/yalm",
        display_name="YaLM (100B)",
        # From https://github.com/yandex/YaLM-100B
        description="YaLM (100B parameters) is an autoregressive language model trained on English and Russian text.",
        # TODO: change to `FULL_FUNCTIONALITY_TEXT_MODEL_TAG` when we fix the infinite loop in L.M. adaptation
        #       https://github.com/stanford-crfm/benchmarking/issues/738
        tags=[TEXT_MODEL_TAG, LIMITED_FUNCTIONALITY_TEXT_MODEL_TAG, ABLATION_MODEL_TAG],
    ),
    # For debugging
    Model(
        group="simple",
        creator_organization="Simple",
        name="simple/model1",
        display_name="Simple Model 1",
        description="Copy last tokens (for debugging)",
    ),
]


MODEL_NAME_TO_MODEL: Dict[str, Model] = {model.name: model for model in ALL_MODELS}


def get_model(model_name: str) -> Model:
    """Get the `Model` given the name."""
    if model_name not in MODEL_NAME_TO_MODEL:
        raise ValueError(f"No model with name: {model_name}")

    return MODEL_NAME_TO_MODEL[model_name]


def get_model_group(model_name: str) -> str:
    """Get the model's group given the name."""
    model: Model = get_model(model_name)
    return model.group


def get_all_models() -> List[str]:
    """Get all model names."""
    return list(MODEL_NAME_TO_MODEL.keys())


def get_models_by_organization(organization: str) -> List[str]:
    """
    Gets models by organization e.g., ai21 => ai21/j1-jumbo, ai21/j1-grande, ai21-large.
    """
    return [model.name for model in ALL_MODELS if model.organization == organization]


def get_model_names_with_tag(tag: str) -> List[str]:
    """Get all the name of the models with tag `tag`."""
    return [model.name for model in ALL_MODELS if tag in model.tags]


def get_all_text_models() -> List[str]:
    """Get all text model names."""
    return get_model_names_with_tag(TEXT_MODEL_TAG)


def get_all_code_models() -> List[str]:
    """Get all code model names."""
    return get_model_names_with_tag(CODE_MODEL_TAG)<|MERGE_RESOLUTION|>--- conflicted
+++ resolved
@@ -189,7 +189,7 @@
         name="together/gpt-j-6b",
         display_name="GPT-J (6B)",
         description="GPT-J (6B parameters trained by EleutherAI on The Pile)",
-        tags=[TEXT_MODEL_TAG, FULL_FUNCTIONALITY_TEXT_MODEL_TAG, ABLATION_MODEL_TAG],
+        tags=[TEXT_MODEL_TAG, FULL_FUNCTIONALITY_TEXT_MODEL_TAG, ABLATION_MODEL_TAG, GPTJ_TOKENIZER_TAG],
     ),
     Model(
         group="together",
@@ -197,7 +197,33 @@
         name="together/gpt-neox-20b",
         display_name="GPT-NeoX (20B)",
         description="GPT-NeoX (20B parameters) autoregressive language model trained on The Pile.",
-        tags=[TEXT_MODEL_TAG, FULL_FUNCTIONALITY_TEXT_MODEL_TAG, ABLATION_MODEL_TAG],
+        tags=[TEXT_MODEL_TAG, FULL_FUNCTIONALITY_TEXT_MODEL_TAG, ABLATION_MODEL_TAG, GPTNEO_TOKENIZER_TAG],
+    ),
+    # GooseAI supported models
+    Model(
+        group="gooseai",
+        creator_organization="EleutherAI",
+        name="gooseai/gpt-neo-20b",
+        display_name="GPT-NeoX (20B, GooseAI)",
+        description="GPT-NeoX (20B parameters) autoregressive language model trained on The Pile.",
+        tags=[TEXT_MODEL_TAG, FULL_FUNCTIONALITY_TEXT_MODEL_TAG, GPTNEO_TOKENIZER_TAG],
+    ),
+    Model(
+        group="gooseai",
+        creator_organization="EleutherAI",
+        name="gooseai/gpt-j-6b",
+        display_name="GPT-J (6B, GooseAI)",
+        description="GPT-J (6B parameters) autoregressive language model trained on The Pile.",
+        tags=[TEXT_MODEL_TAG, FULL_FUNCTIONALITY_TEXT_MODEL_TAG, GPTJ_TOKENIZER_TAG],
+    ),
+    # HuggingFace
+    Model(
+        group="huggingface",
+        creator_organization="EleutherAI",
+        name="huggingface/gpt-j-6b",
+        display_name="GPT-J (6B, HuggingFace)",
+        description="GPT-J (6B parameters) autoregressive language model trained on The Pile.",
+        tags=[TEXT_MODEL_TAG, FULL_FUNCTIONALITY_TEXT_MODEL_TAG, GPTJ_TOKENIZER_TAG],
     ),
     # Google
     Model(
@@ -223,32 +249,6 @@
         # Does not support echo=True
         tags=[TEXT_MODEL_TAG, LIMITED_FUNCTIONALITY_TEXT_MODEL_TAG, ABLATION_MODEL_TAG, NO_NEWLINES_TAG],
     ),
-    # GooseAI supported models
-    Model(
-        group="gooseai",
-        creator_organization="EleutherAI",
-        name="gooseai/gpt-neo-20b",
-        display_name="GPT-NeoX (20B, GooseAI)",
-        description="GPT-NeoX (20B parameters) autoregressive language model trained on The Pile.",
-        tags=[TEXT_MODEL_TAG, FULL_FUNCTIONALITY_TEXT_MODEL_TAG],
-    ),
-    Model(
-        group="gooseai",
-        creator_organization="EleutherAI",
-        name="gooseai/gpt-j-6b",
-        display_name="GPT-J (6B, GooseAI)",
-        description="GPT-J (6B parameters) autoregressive language model trained on The Pile.",
-        tags=[TEXT_MODEL_TAG, FULL_FUNCTIONALITY_TEXT_MODEL_TAG],
-    ),
-    # HuggingFace
-    Model(
-        group="huggingface",
-        creator_organization="EleutherAI",
-        name="huggingface/gpt-j-6b",
-        display_name="GPT-J (6B, HuggingFace)",
-        description="GPT-J (6B parameters) autoregressive language model trained on The Pile.",
-        tags=[TEXT_MODEL_TAG, FULL_FUNCTIONALITY_TEXT_MODEL_TAG],
-    ),
     Model(
         group="huggingface",
         creator_organization="OpenAI",
@@ -427,114 +427,6 @@
         description="GPT-3 (1024-dimension embeddings)",
         tags=[EMBEDDING_MODEL_TAG],
     ),
-<<<<<<< HEAD
-=======
-    # Cohere models
-    # Cohere has not release the sizes of their models.
-    # Model versioning and the possible versions are not documented here:
-    # https://docs.cohere.ai/generate-reference#model-optional.
-    # So, instead, we got the names of the models from the Cohere Playground.
-    #
-    # Note that their tokenizer and model were trained on English text and
-    # they do not have a dedicated decode API endpoint, so the adaptation
-    # step for language modeling fails for certain Scenarios:
-    # the_pile:subset=ArXiv
-    # the_pile:subset=Github
-    # the_pile:subset=PubMed Central
-    Model(
-        group="cohere",
-        creator_organization="Cohere",
-        name="cohere/xlarge-20220609",
-        display_name="Cohere xlarge",
-        description="Cohere xlarge",
-        tags=[TEXT_MODEL_TAG, FULL_FUNCTIONALITY_TEXT_MODEL_TAG, COHERE_TOKENIZER_TAG],
-    ),
-    Model(
-        group="cohere",
-        creator_organization="Cohere",
-        name="cohere/large-20220720",
-        display_name="Cohere large",
-        description="Cohere large",
-        tags=[TEXT_MODEL_TAG, FULL_FUNCTIONALITY_TEXT_MODEL_TAG, COHERE_TOKENIZER_TAG],
-    ),
-    Model(
-        group="cohere",
-        creator_organization="Cohere",
-        name="cohere/medium-20220720",
-        display_name="Cohere medium",
-        description="Cohere medium",
-        tags=[TEXT_MODEL_TAG, FULL_FUNCTIONALITY_TEXT_MODEL_TAG, COHERE_TOKENIZER_TAG],
-    ),
-    Model(
-        group="cohere",
-        creator_organization="Cohere",
-        name="cohere/small-20220720",
-        display_name="Cohere small",
-        description="Cohere small",
-        tags=[TEXT_MODEL_TAG, FULL_FUNCTIONALITY_TEXT_MODEL_TAG, COHERE_TOKENIZER_TAG],
-    ),
-    # GooseAI supported models
-    Model(
-        group="gooseai",
-        creator_organization="EleutherAI",
-        name="gooseai/gpt-neo-20b",
-        display_name="GPT-NeoX (20B, GooseAI)",
-        description="GPT-NeoX (20B parameters) autoregressive language model trained on The Pile.",
-        tags=[TEXT_MODEL_TAG, FULL_FUNCTIONALITY_TEXT_MODEL_TAG, GPTNEO_TOKENIZER_TAG],
-    ),
-    Model(
-        group="gooseai",
-        creator_organization="EleutherAI",
-        name="gooseai/gpt-j-6b",
-        display_name="GPT-J (6B, GooseAI)",
-        description="GPT-J (6B parameters) autoregressive language model trained on The Pile.",
-        tags=[TEXT_MODEL_TAG, FULL_FUNCTIONALITY_TEXT_MODEL_TAG, GPTJ_TOKENIZER_TAG],
-    ),
-    # HuggingFace
-    Model(
-        group="huggingface",
-        creator_organization="EleutherAI",
-        name="huggingface/gpt-j-6b",
-        display_name="GPT-J (6B, HuggingFace)",
-        description="GPT-J (6B parameters) autoregressive language model trained on The Pile.",
-        tags=[TEXT_MODEL_TAG, FULL_FUNCTIONALITY_TEXT_MODEL_TAG, GPTJ_TOKENIZER_TAG],
-    ),
-    Model(
-        group="huggingface",
-        creator_organization="OpenAI",
-        name="huggingface/gpt2",
-        display_name="GPT-2 (1.5B)",
-        description="GPT-2 (1.5B parameters)",
-        tags=[TEXT_MODEL_TAG, FULL_FUNCTIONALITY_TEXT_MODEL_TAG, GPT2_TOKENIZER_TAG],
-    ),
-    # Anthropic
-    Model(
-        group="anthropic",
-        creator_organization="Anthropic",
-        name="anthropic/stanford-online-all-v4-s3",
-        display_name="Anthropic-LM (52B)",
-        description="Anthropic model (52B parameters)",
-        # The Anthropic model has limited functionality
-        tags=[TEXT_MODEL_TAG, LIMITED_FUNCTIONALITY_TEXT_MODEL_TAG, GPT2_TOKENIZER_TAG, ABLATION_MODEL_TAG],
-    ),
-    # Microsoft
-    Model(
-        group="microsoft",
-        creator_organization="Microsoft",
-        name="microsoft/TNLGv2_530B",
-        display_name="MT-NLG (530B)",
-        description="Megatron-Turing NLG (530B parameters)",
-        tags=[TEXT_MODEL_TAG, FULL_FUNCTIONALITY_TEXT_MODEL_TAG, GPT2_TOKENIZER_TAG],
-    ),
-    Model(
-        group="microsoft",
-        creator_organization="Microsoft",
-        name="microsoft/TNLGv2_7B",
-        display_name="MT-NLG (7B)",
-        description="Megatron-Turing NLG (7B parameters)",
-        tags=[TEXT_MODEL_TAG, FULL_FUNCTIONALITY_TEXT_MODEL_TAG, GPT2_TOKENIZER_TAG],
-    ),
->>>>>>> 6b3033a8
     # Offline models
     Model(
         group="together",
@@ -550,79 +442,6 @@
     ),
     Model(
         group="together",
-<<<<<<< HEAD
-=======
-        creator_organization="EleutherAI",
-        name="together/gpt-j-6b",
-        display_name="GPT-J (6B)",
-        description="GPT-J (6B parameters trained by EleutherAI on The Pile)",
-        tags=[TEXT_MODEL_TAG, FULL_FUNCTIONALITY_TEXT_MODEL_TAG, ABLATION_MODEL_TAG, GPTJ_TOKENIZER_TAG],
-    ),
-    Model(
-        group="together",
-        creator_organization="EleutherAI",
-        name="together/gpt-neox-20b",
-        display_name="GPT-NeoX (20B)",
-        description="GPT-NeoX (20B parameters) autoregressive language model trained on The Pile.",
-        tags=[TEXT_MODEL_TAG, FULL_FUNCTIONALITY_TEXT_MODEL_TAG, ABLATION_MODEL_TAG, GPTNEO_TOKENIZER_TAG],
-    ),
-    Model(
-        group="together",
-        creator_organization="Meta",
-        name="together/opt-66b",
-        display_name="OPT (66B)",
-        # From https://arxiv.org/pdf/2205.01068.pdf
-        description="Open Pre-trained Transformers (66B parameters) is a suite of decoder-only pre-trained "
-        "transformers fully and responsibly shared with interested researchers.",
-        tags=[TEXT_MODEL_TAG, FULL_FUNCTIONALITY_TEXT_MODEL_TAG, ABLATION_MODEL_TAG, OPT_TOKENIZER_TAG],
-    ),
-    Model(
-        group="together",
-        creator_organization="Meta",
-        name="together/opt-175b",
-        display_name="OPT (175B)",
-        # From https://arxiv.org/pdf/2205.01068.pdf
-        description="Open Pre-trained Transformers (175B parameters) is a suite of decoder-only pre-trained "
-        "transformers fully and responsibly shared with interested researchers.",
-        tags=[TEXT_MODEL_TAG, FULL_FUNCTIONALITY_TEXT_MODEL_TAG, ABLATION_MODEL_TAG, OPT_TOKENIZER_TAG],
-    ),
-    Model(
-        group="together",
-        creator_organization="Google",
-        name="together/t5-11b",
-        display_name="T5 (11B)",
-        # From https://huggingface.co/docs/transformers/v4.20.1/en/model_doc/t5
-        description="T5 (11B parameters) is an encoder-decoder model pre-trained on a multi-task mixture of "
-        "unsupervised and supervised tasks and for which each task is converted into a text-to-text "
-        "format.",
-        # Does not support echo=True
-        tags=[TEXT_MODEL_TAG, LIMITED_FUNCTIONALITY_TEXT_MODEL_TAG, ABLATION_MODEL_TAG, NO_NEWLINES_TAG],
-    ),
-    Model(
-        group="together",
-        creator_organization="Google",
-        name="together/ul2",
-        display_name="UL2 (20B)",
-        # From https://huggingface.co/google/ul2
-        description="UL2 (20B parameters) is an encoder-decoder model trained on the C4 corpus. It's similar to T5"
-        "but trained with a different objective and slightly different scaling knobs.",
-        # Does not support echo=True
-        tags=[TEXT_MODEL_TAG, LIMITED_FUNCTIONALITY_TEXT_MODEL_TAG, ABLATION_MODEL_TAG, NO_NEWLINES_TAG],
-    ),
-    Model(
-        group="together",
-        creator_organization="BigScience",
-        name="together/t0pp",
-        display_name="T0++ (11B)",
-        # From https://huggingface.co/bigscience/T0pp
-        description="T0pp (11B parameters) is an encoder-decoder model trained on a large set of different tasks "
-        "specified in natural language prompts.",
-        # Does not support echo=True
-        tags=[TEXT_MODEL_TAG, LIMITED_FUNCTIONALITY_TEXT_MODEL_TAG, ABLATION_MODEL_TAG, NO_NEWLINES_TAG],
-    ),
-    Model(
-        group="together",
->>>>>>> 6b3033a8
         creator_organization="Yandex",
         name="together/yalm",
         display_name="YaLM (100B)",
